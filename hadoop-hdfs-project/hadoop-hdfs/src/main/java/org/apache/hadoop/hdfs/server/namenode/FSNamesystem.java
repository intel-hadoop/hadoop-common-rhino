/**
 * Licensed to the Apache Software Foundation (ASF) under one
 * or more contributor license agreements.  See the NOTICE file
 * distributed with this work for additional information
 * regarding copyright ownership.  The ASF licenses this file
 * to you under the Apache License, Version 2.0 (the
 * "License"); you may not use this file except in compliance
 * with the License.  You may obtain a copy of the License at
 *
 *     http://www.apache.org/licenses/LICENSE-2.0
 *
 * Unless required by applicable law or agreed to in writing, software
 * distributed under the License is distributed on an "AS IS" BASIS,
 * WITHOUT WARRANTIES OR CONDITIONS OF ANY KIND, either express or implied.
 * See the License for the specific language governing permissions and
 * limitations under the License.
 */
package org.apache.hadoop.hdfs.server.namenode;

import static org.apache.hadoop.fs.CommonConfigurationKeysPublic.FS_TRASH_INTERVAL_DEFAULT;
import static org.apache.hadoop.fs.CommonConfigurationKeysPublic.FS_TRASH_INTERVAL_KEY;
import static org.apache.hadoop.fs.CommonConfigurationKeysPublic.IO_FILE_BUFFER_SIZE_DEFAULT;
import static org.apache.hadoop.fs.CommonConfigurationKeysPublic.IO_FILE_BUFFER_SIZE_KEY;
import static org.apache.hadoop.hdfs.DFSConfigKeys.DFS_BLOCK_SIZE_DEFAULT;
import static org.apache.hadoop.hdfs.DFSConfigKeys.DFS_BLOCK_SIZE_KEY;
import static org.apache.hadoop.hdfs.DFSConfigKeys.DFS_BYTES_PER_CHECKSUM_DEFAULT;
import static org.apache.hadoop.hdfs.DFSConfigKeys.DFS_BYTES_PER_CHECKSUM_KEY;
import static org.apache.hadoop.hdfs.DFSConfigKeys.DFS_CHECKSUM_TYPE_DEFAULT;
import static org.apache.hadoop.hdfs.DFSConfigKeys.DFS_CHECKSUM_TYPE_KEY;
import static org.apache.hadoop.hdfs.DFSConfigKeys.DFS_CLIENT_WRITE_PACKET_SIZE_DEFAULT;
import static org.apache.hadoop.hdfs.DFSConfigKeys.DFS_CLIENT_WRITE_PACKET_SIZE_KEY;
import static org.apache.hadoop.hdfs.DFSConfigKeys.DFS_ENCRYPT_DATA_TRANSFER_DEFAULT;
import static org.apache.hadoop.hdfs.DFSConfigKeys.DFS_ENCRYPT_DATA_TRANSFER_KEY;
import static org.apache.hadoop.hdfs.DFSConfigKeys.DFS_HA_STANDBY_CHECKPOINTS_DEFAULT;
import static org.apache.hadoop.hdfs.DFSConfigKeys.DFS_HA_STANDBY_CHECKPOINTS_KEY;
import static org.apache.hadoop.hdfs.DFSConfigKeys.DFS_NAMENODE_ACCESSTIME_PRECISION_KEY;
import static org.apache.hadoop.hdfs.DFSConfigKeys.DFS_NAMENODE_AUDIT_LOGGERS_KEY;
import static org.apache.hadoop.hdfs.DFSConfigKeys.DFS_NAMENODE_DEFAULT_AUDIT_LOGGER_NAME;
import static org.apache.hadoop.hdfs.DFSConfigKeys.DFS_NAMENODE_DELEGATION_KEY_UPDATE_INTERVAL_DEFAULT;
import static org.apache.hadoop.hdfs.DFSConfigKeys.DFS_NAMENODE_DELEGATION_KEY_UPDATE_INTERVAL_KEY;
import static org.apache.hadoop.hdfs.DFSConfigKeys.DFS_NAMENODE_DELEGATION_TOKEN_ALWAYS_USE_DEFAULT;
import static org.apache.hadoop.hdfs.DFSConfigKeys.DFS_NAMENODE_DELEGATION_TOKEN_ALWAYS_USE_KEY;
import static org.apache.hadoop.hdfs.DFSConfigKeys.DFS_NAMENODE_DELEGATION_TOKEN_MAX_LIFETIME_DEFAULT;
import static org.apache.hadoop.hdfs.DFSConfigKeys.DFS_NAMENODE_DELEGATION_TOKEN_MAX_LIFETIME_KEY;
import static org.apache.hadoop.hdfs.DFSConfigKeys.DFS_NAMENODE_DELEGATION_TOKEN_RENEW_INTERVAL_DEFAULT;
import static org.apache.hadoop.hdfs.DFSConfigKeys.DFS_NAMENODE_DELEGATION_TOKEN_RENEW_INTERVAL_KEY;
import static org.apache.hadoop.hdfs.DFSConfigKeys.DFS_NAMENODE_EDITS_DIR_KEY;
import static org.apache.hadoop.hdfs.DFSConfigKeys.DFS_NAMENODE_EDITS_DIR_REQUIRED_KEY;
import static org.apache.hadoop.hdfs.DFSConfigKeys.DFS_NAMENODE_MAX_OBJECTS_DEFAULT;
import static org.apache.hadoop.hdfs.DFSConfigKeys.DFS_NAMENODE_MAX_OBJECTS_KEY;
import static org.apache.hadoop.hdfs.DFSConfigKeys.DFS_NAMENODE_NAME_DIR_KEY;
import static org.apache.hadoop.hdfs.DFSConfigKeys.DFS_NAMENODE_REPLICATION_MIN_DEFAULT;
import static org.apache.hadoop.hdfs.DFSConfigKeys.DFS_NAMENODE_REPLICATION_MIN_KEY;
import static org.apache.hadoop.hdfs.DFSConfigKeys.DFS_NAMENODE_REPL_QUEUE_THRESHOLD_PCT_KEY;
import static org.apache.hadoop.hdfs.DFSConfigKeys.DFS_NAMENODE_RESOURCE_CHECK_INTERVAL_DEFAULT;
import static org.apache.hadoop.hdfs.DFSConfigKeys.DFS_NAMENODE_RESOURCE_CHECK_INTERVAL_KEY;
import static org.apache.hadoop.hdfs.DFSConfigKeys.DFS_NAMENODE_SAFEMODE_EXTENSION_KEY;
import static org.apache.hadoop.hdfs.DFSConfigKeys.DFS_NAMENODE_SAFEMODE_MIN_DATANODES_DEFAULT;
import static org.apache.hadoop.hdfs.DFSConfigKeys.DFS_NAMENODE_SAFEMODE_MIN_DATANODES_KEY;
import static org.apache.hadoop.hdfs.DFSConfigKeys.DFS_NAMENODE_SAFEMODE_THRESHOLD_PCT_DEFAULT;
import static org.apache.hadoop.hdfs.DFSConfigKeys.DFS_NAMENODE_SAFEMODE_THRESHOLD_PCT_KEY;
import static org.apache.hadoop.hdfs.DFSConfigKeys.DFS_NAMENODE_SHARED_EDITS_DIR_KEY;
import static org.apache.hadoop.hdfs.DFSConfigKeys.DFS_PERMISSIONS_ENABLED_DEFAULT;
import static org.apache.hadoop.hdfs.DFSConfigKeys.DFS_PERMISSIONS_ENABLED_KEY;
import static org.apache.hadoop.hdfs.DFSConfigKeys.DFS_PERMISSIONS_SUPERUSERGROUP_DEFAULT;
import static org.apache.hadoop.hdfs.DFSConfigKeys.DFS_PERMISSIONS_SUPERUSERGROUP_KEY;
import static org.apache.hadoop.hdfs.DFSConfigKeys.DFS_PERSIST_BLOCKS_DEFAULT;
import static org.apache.hadoop.hdfs.DFSConfigKeys.DFS_PERSIST_BLOCKS_KEY;
import static org.apache.hadoop.hdfs.DFSConfigKeys.DFS_REPLICATION_DEFAULT;
import static org.apache.hadoop.hdfs.DFSConfigKeys.DFS_REPLICATION_KEY;
import static org.apache.hadoop.hdfs.DFSConfigKeys.DFS_SUPPORT_APPEND_DEFAULT;
import static org.apache.hadoop.hdfs.DFSConfigKeys.DFS_SUPPORT_APPEND_KEY;
import static org.apache.hadoop.util.Time.now;

import java.io.BufferedWriter;
import java.io.ByteArrayInputStream;
import java.io.DataInputStream;
import java.io.DataOutputStream;
import java.io.File;
import java.io.FileNotFoundException;
import java.io.FileOutputStream;
import java.io.IOException;
import java.io.OutputStreamWriter;
import java.io.PrintWriter;
import java.io.StringWriter;
import java.lang.management.ManagementFactory;
import java.net.InetAddress;
import java.net.URI;
import java.util.ArrayList;
import java.util.Arrays;
import java.util.Collection;
import java.util.Collections;
import java.util.Date;
import java.util.EnumSet;
import java.util.HashMap;
import java.util.HashSet;
import java.util.Iterator;
import java.util.LinkedHashSet;
import java.util.List;
import java.util.Map;
import java.util.Set;
import java.util.concurrent.TimeUnit;
import java.util.concurrent.locks.ReentrantReadWriteLock;

import javax.management.NotCompliantMBeanException;
import javax.management.ObjectName;
import javax.management.StandardMBean;

import org.apache.commons.logging.Log;
import org.apache.commons.logging.LogFactory;
import org.apache.hadoop.HadoopIllegalArgumentException;
import org.apache.hadoop.classification.InterfaceAudience;
import org.apache.hadoop.conf.Configuration;
import org.apache.hadoop.fs.ContentSummary;
import org.apache.hadoop.fs.CreateFlag;
import org.apache.hadoop.fs.FileAlreadyExistsException;
import org.apache.hadoop.fs.FileStatus;
import org.apache.hadoop.fs.FsServerDefaults;
import org.apache.hadoop.fs.InvalidPathException;
import org.apache.hadoop.fs.Options;
import org.apache.hadoop.fs.Options.Rename;
import org.apache.hadoop.fs.ParentNotDirectoryException;
import org.apache.hadoop.fs.Path;
import org.apache.hadoop.fs.UnresolvedLinkException;
import org.apache.hadoop.fs.permission.FsAction;
import org.apache.hadoop.fs.permission.FsPermission;
import org.apache.hadoop.fs.permission.PermissionStatus;
import org.apache.hadoop.ha.HAServiceProtocol.HAServiceState;
import org.apache.hadoop.ha.ServiceFailedException;
import org.apache.hadoop.hdfs.DFSConfigKeys;
import org.apache.hadoop.hdfs.DFSUtil;
import org.apache.hadoop.hdfs.HAUtil;
import org.apache.hadoop.hdfs.HdfsConfiguration;
import org.apache.hadoop.hdfs.protocol.AlreadyBeingCreatedException;
import org.apache.hadoop.hdfs.protocol.Block;
import org.apache.hadoop.hdfs.protocol.ClientProtocol;
import org.apache.hadoop.hdfs.protocol.DatanodeID;
import org.apache.hadoop.hdfs.protocol.DatanodeInfo;
import org.apache.hadoop.hdfs.protocol.DirectoryListing;
import org.apache.hadoop.hdfs.protocol.ExtendedBlock;
import org.apache.hadoop.hdfs.protocol.HdfsConstants;
import org.apache.hadoop.hdfs.protocol.HdfsConstants.DatanodeReportType;
import org.apache.hadoop.hdfs.protocol.HdfsConstants.SafeModeAction;
import org.apache.hadoop.hdfs.protocol.HdfsFileStatus;
import org.apache.hadoop.hdfs.protocol.LocatedBlock;
import org.apache.hadoop.hdfs.protocol.LocatedBlocks;
import org.apache.hadoop.hdfs.protocol.QuotaExceededException;
import org.apache.hadoop.hdfs.protocol.RecoveryInProgressException;
import org.apache.hadoop.hdfs.protocol.SnapshotDiffReport;
import org.apache.hadoop.hdfs.protocol.SnapshotDiffReport.DiffReportEntry;
import org.apache.hadoop.hdfs.protocol.SnapshottableDirectoryStatus;
import org.apache.hadoop.hdfs.protocol.datatransfer.ReplaceDatanodeOnFailure;
import org.apache.hadoop.hdfs.security.token.block.BlockTokenSecretManager;
import org.apache.hadoop.hdfs.security.token.block.BlockTokenSecretManager.AccessMode;
import org.apache.hadoop.hdfs.security.token.delegation.DelegationTokenIdentifier;
import org.apache.hadoop.hdfs.security.token.delegation.DelegationTokenSecretManager;
import org.apache.hadoop.hdfs.server.blockmanagement.BlockInfo;
import org.apache.hadoop.hdfs.server.blockmanagement.BlockInfoUnderConstruction;
import org.apache.hadoop.hdfs.server.blockmanagement.BlockManager;
import org.apache.hadoop.hdfs.server.blockmanagement.DatanodeDescriptor;
import org.apache.hadoop.hdfs.server.blockmanagement.DatanodeManager;
import org.apache.hadoop.hdfs.server.blockmanagement.DatanodeStatistics;
import org.apache.hadoop.hdfs.server.common.GenerationStamp;
import org.apache.hadoop.hdfs.server.common.HdfsServerConstants.BlockUCState;
import org.apache.hadoop.hdfs.server.common.HdfsServerConstants.NamenodeRole;
import org.apache.hadoop.hdfs.server.common.HdfsServerConstants.StartupOption;
import org.apache.hadoop.hdfs.server.common.Storage;
import org.apache.hadoop.hdfs.server.common.Storage.StorageDirType;
import org.apache.hadoop.hdfs.server.common.Storage.StorageDirectory;
import org.apache.hadoop.hdfs.server.common.Util;
import org.apache.hadoop.hdfs.server.namenode.INode.BlocksMapUpdateInfo;
import org.apache.hadoop.hdfs.server.namenode.INodeDirectory.INodesInPath;
import org.apache.hadoop.hdfs.server.namenode.LeaseManager.Lease;
import org.apache.hadoop.hdfs.server.namenode.NameNode.OperationCategory;
import org.apache.hadoop.hdfs.server.namenode.ha.EditLogTailer;
import org.apache.hadoop.hdfs.server.namenode.ha.HAContext;
import org.apache.hadoop.hdfs.server.namenode.ha.HAState;
import org.apache.hadoop.hdfs.server.namenode.ha.StandbyCheckpointer;
import org.apache.hadoop.hdfs.server.namenode.metrics.FSNamesystemMBean;
import org.apache.hadoop.hdfs.server.namenode.metrics.NameNodeMetrics;
import org.apache.hadoop.hdfs.server.namenode.snapshot.INodeDirectorySnapshottable;
import org.apache.hadoop.hdfs.server.namenode.snapshot.INodeDirectorySnapshottable.SnapshotDiffInfo;
import org.apache.hadoop.hdfs.server.namenode.snapshot.INodeFileWithSnapshot;
import org.apache.hadoop.hdfs.server.namenode.snapshot.Snapshot;
import org.apache.hadoop.hdfs.server.namenode.snapshot.SnapshotManager;
import org.apache.hadoop.hdfs.server.namenode.web.resources.NamenodeWebHdfsMethods;
import org.apache.hadoop.hdfs.server.protocol.DatanodeCommand;
import org.apache.hadoop.hdfs.server.protocol.DatanodeRegistration;
import org.apache.hadoop.hdfs.server.protocol.HeartbeatResponse;
import org.apache.hadoop.hdfs.server.protocol.NNHAStatusHeartbeat;
import org.apache.hadoop.hdfs.server.protocol.NamenodeCommand;
import org.apache.hadoop.hdfs.server.protocol.NamenodeRegistration;
import org.apache.hadoop.hdfs.server.protocol.NamespaceInfo;
import org.apache.hadoop.io.IOUtils;
import org.apache.hadoop.io.Text;
import org.apache.hadoop.ipc.Server;
import org.apache.hadoop.ipc.StandbyException;
import org.apache.hadoop.metrics2.annotation.Metric;
import org.apache.hadoop.metrics2.annotation.Metrics;
import org.apache.hadoop.metrics2.lib.DefaultMetricsSystem;
import org.apache.hadoop.metrics2.util.MBeans;
import org.apache.hadoop.net.NetworkTopology;
import org.apache.hadoop.net.Node;
import org.apache.hadoop.security.AccessControlException;
import org.apache.hadoop.security.UserGroupInformation;
import org.apache.hadoop.security.UserGroupInformation.AuthenticationMethod;
import org.apache.hadoop.security.token.SecretManager.InvalidToken;
import org.apache.hadoop.security.token.Token;
import org.apache.hadoop.security.token.delegation.DelegationKey;
import org.apache.hadoop.util.Daemon;
import org.apache.hadoop.util.DataChecksum;
import org.apache.hadoop.util.Time;
import org.apache.hadoop.util.VersionInfo;
import org.mortbay.util.ajax.JSON;

import com.google.common.annotations.VisibleForTesting;
import com.google.common.base.Charsets;
import com.google.common.base.Preconditions;
import com.google.common.collect.Lists;

/**
 * FSNamesystem is a container of both transient
 * and persisted name-space state, and does all the book-keeping
 * work on a NameNode.
 *
 * Its roles are briefly described below:
 *
 * 1) Is the container for BlockManager, DatanodeManager,
 *    DelegationTokens, LeaseManager, etc. services.
 * 2) RPC calls that modify or inspect the name-space
 *    should get delegated here.
 * 3) Anything that touches only blocks (eg. block reports),
 *    it delegates to BlockManager.
 * 4) Anything that touches only file information (eg. permissions, mkdirs),
 *    it delegates to FSDirectory.
 * 5) Anything that crosses two of the above components should be
 *    coordinated here.
 * 6) Logs mutations to FSEditLog.
 *
 * This class and its contents keep:
 *
 * 1)  Valid fsname --> blocklist  (kept on disk, logged)
 * 2)  Set of all valid blocks (inverted #1)
 * 3)  block --> machinelist (kept in memory, rebuilt dynamically from reports)
 * 4)  machine --> blocklist (inverted #2)
 * 5)  LRU cache of updated-heartbeat machines
 */
@InterfaceAudience.Private
@Metrics(context="dfs")
public class FSNamesystem implements Namesystem, FSClusterStats,
    FSNamesystemMBean, NameNodeMXBean {
  public static final Log LOG = LogFactory.getLog(FSNamesystem.class);

  private static final ThreadLocal<StringBuilder> auditBuffer =
    new ThreadLocal<StringBuilder>() {
      @Override
      protected StringBuilder initialValue() {
        return new StringBuilder();
      }
  };

  private boolean isAuditEnabled() {
    return !isDefaultAuditLogger || auditLog.isInfoEnabled();
  }

  private void logAuditEvent(UserGroupInformation ugi,
      InetAddress addr, String cmd, String src, String dst,
      HdfsFileStatus stat) {
    logAuditEvent(true, ugi, addr, cmd, src, dst, stat);
  }

  private void logAuditEvent(boolean succeeded,
      UserGroupInformation ugi, InetAddress addr, String cmd, String src,
      String dst, HdfsFileStatus stat) {
    FileStatus status = null;
    if (stat != null) {
      Path symlink = stat.isSymlink() ? new Path(stat.getSymlink()) : null;
      Path path = dst != null ? new Path(dst) : new Path(src);
      status = new FileStatus(stat.getLen(), stat.isDir(),
          stat.getReplication(), stat.getBlockSize(), stat.getModificationTime(),
          stat.getAccessTime(), stat.getPermission(), stat.getOwner(),
          stat.getGroup(), symlink, path);
    }
    for (AuditLogger logger : auditLoggers) {
      logger.logAuditEvent(succeeded, ugi.toString(), addr,
          cmd, src, dst, status);
    }
  }

  /**
   * Logger for audit events, noting successful FSNamesystem operations. Emits
   * to FSNamesystem.audit at INFO. Each event causes a set of tab-separated
   * <code>key=value</code> pairs to be written for the following properties:
   * <code>
   * ugi=&lt;ugi in RPC&gt;
   * ip=&lt;remote IP&gt;
   * cmd=&lt;command&gt;
   * src=&lt;src path&gt;
   * dst=&lt;dst path (optional)&gt;
   * perm=&lt;permissions (optional)&gt;
   * </code>
   */
  public static final Log auditLog = LogFactory.getLog(
      FSNamesystem.class.getName() + ".audit");

  static final int DEFAULT_MAX_CORRUPT_FILEBLOCKS_RETURNED = 100;
  static int BLOCK_DELETION_INCREMENT = 1000;
  private final boolean isPermissionEnabled;
  private final boolean persistBlocks;
  private final UserGroupInformation fsOwner;
  private final String fsOwnerShortUserName;
  private final String supergroup;
  private final boolean standbyShouldCheckpoint;
  
  // Scan interval is not configurable.
  private static final long DELEGATION_TOKEN_REMOVER_SCAN_INTERVAL =
    TimeUnit.MILLISECONDS.convert(1, TimeUnit.HOURS);
  final DelegationTokenSecretManager dtSecretManager;
  private final boolean alwaysUseDelegationTokensForTests;
  
  // Tracks whether the default audit logger is the only configured audit
  // logger; this allows isAuditEnabled() to return false in case the
  // underlying logger is disabled, and avoid some unnecessary work.
  private final boolean isDefaultAuditLogger;
  private final List<AuditLogger> auditLoggers;

  /** The namespace tree. */
  FSDirectory dir;
  private final BlockManager blockManager;
  private final SnapshotManager snapshotManager;
  private final DatanodeStatistics datanodeStatistics;

  // Block pool ID used by this namenode
  private String blockPoolId;

  final LeaseManager leaseManager = new LeaseManager(this); 

  Daemon smmthread = null;  // SafeModeMonitor thread
  
  Daemon nnrmthread = null; // NamenodeResourceMonitor thread

  private volatile boolean hasResourcesAvailable = false;
  private volatile boolean fsRunning = true;
  
  /** The start time of the namesystem. */
  private final long startTime = now();

  /** The interval of namenode checking for the disk space availability */
  private final long resourceRecheckInterval;

  // The actual resource checker instance.
  NameNodeResourceChecker nnResourceChecker;

  private final FsServerDefaults serverDefaults;
  private final boolean supportAppends;
  private final ReplaceDatanodeOnFailure dtpReplaceDatanodeOnFailure;

  private volatile SafeModeInfo safeMode;  // safe mode information

  private final long maxFsObjects;          // maximum number of fs objects

  /**
   * The global generation stamp for this file system. 
   */
  private final GenerationStamp generationStamp = new GenerationStamp();

  // precision of access times.
  private final long accessTimePrecision;

  /** Lock to protect FSNamesystem. */
  private ReentrantReadWriteLock fsLock = new ReentrantReadWriteLock(true);

  /**
   * Used when this NN is in standby state to read from the shared edit log.
   */
  private EditLogTailer editLogTailer = null;

  /**
   * Used when this NN is in standby state to perform checkpoints.
   */
  private StandbyCheckpointer standbyCheckpointer;

  /**
   * Reference to the NN's HAContext object. This is only set once
   * {@link #startCommonServices(Configuration, HAContext)} is called. 
   */
  private HAContext haContext;

  private final boolean haEnabled;
    
  private INodeId inodeId;
  
  /**
   * Set the last allocated inode id when fsimage or editlog is loaded. 
   */
  public void resetLastInodeId(long newValue) throws IOException {
    try {
      inodeId.skipTo(newValue);
    } catch(IllegalStateException ise) {
      throw new IOException(ise);
    }
  }

  /** Should only be used for tests to reset to any value */
  void resetLastInodeIdWithoutChecking(long newValue) {
    inodeId.setCurrentValue(newValue);
  }
  
  /** @return the last inode ID. */
  public long getLastInodeId() {
    return inodeId.getCurrentValue();
  }

  /** Allocate a new inode ID. */
  public long allocateNewInodeId() {
    return inodeId.nextValue();
  }
  
  /**
   * Clear all loaded data
   */
  void clear() {
    dir.reset();
    dtSecretManager.reset();
    generationStamp.setCurrentValue(GenerationStamp.LAST_RESERVED_STAMP);
    leaseManager.removeAllLeases();
    inodeId.setCurrentValue(INodeId.LAST_RESERVED_ID);
  }

  @VisibleForTesting
  LeaseManager getLeaseManager() {
    return leaseManager;
  }
  
  /**
   * Check the supplied configuration for correctness.
   * @param conf Supplies the configuration to validate.
   * @throws IOException if the configuration could not be queried.
   * @throws IllegalArgumentException if the configuration is invalid.
   */
  private static void checkConfiguration(Configuration conf)
      throws IOException {

    final Collection<URI> namespaceDirs =
        FSNamesystem.getNamespaceDirs(conf);
    final Collection<URI> editsDirs =
        FSNamesystem.getNamespaceEditsDirs(conf);
    final Collection<URI> requiredEditsDirs =
        FSNamesystem.getRequiredNamespaceEditsDirs(conf);
    final Collection<URI> sharedEditsDirs =
        FSNamesystem.getSharedEditsDirs(conf);

    for (URI u : requiredEditsDirs) {
      if (u.toString().compareTo(
              DFSConfigKeys.DFS_NAMENODE_EDITS_DIR_DEFAULT) == 0) {
        continue;
      }

      // Each required directory must also be in editsDirs or in
      // sharedEditsDirs.
      if (!editsDirs.contains(u) &&
          !sharedEditsDirs.contains(u)) {
        throw new IllegalArgumentException(
            "Required edits directory " + u.toString() + " not present in " +
            DFSConfigKeys.DFS_NAMENODE_EDITS_DIR_KEY + ". " +
            DFSConfigKeys.DFS_NAMENODE_EDITS_DIR_KEY + "=" +
            editsDirs.toString() + "; " +
            DFSConfigKeys.DFS_NAMENODE_EDITS_DIR_REQUIRED_KEY + "=" +
            requiredEditsDirs.toString() + ". " +
            DFSConfigKeys.DFS_NAMENODE_SHARED_EDITS_DIR_KEY + "=" +
            sharedEditsDirs.toString() + ".");
      }
    }

    if (namespaceDirs.size() == 1) {
      LOG.warn("Only one image storage directory ("
          + DFS_NAMENODE_NAME_DIR_KEY + ") configured. Beware of dataloss"
          + " due to lack of redundant storage directories!");
    }
    if (editsDirs.size() == 1) {
      LOG.warn("Only one namespace edits storage directory ("
          + DFS_NAMENODE_EDITS_DIR_KEY + ") configured. Beware of dataloss"
          + " due to lack of redundant storage directories!");
    }
  }

  /**
   * Instantiates an FSNamesystem loaded from the image and edits
   * directories specified in the passed Configuration.
   *
   * @param conf the Configuration which specifies the storage directories
   *             from which to load
   * @return an FSNamesystem which contains the loaded namespace
   * @throws IOException if loading fails
   */
  public static FSNamesystem loadFromDisk(Configuration conf)
      throws IOException {

    checkConfiguration(conf);
    FSImage fsImage = new FSImage(conf,
        FSNamesystem.getNamespaceDirs(conf),
        FSNamesystem.getNamespaceEditsDirs(conf));
    FSNamesystem namesystem = new FSNamesystem(conf, fsImage);
    StartupOption startOpt = NameNode.getStartupOption(conf);
    if (startOpt == StartupOption.RECOVER) {
      namesystem.setSafeMode(SafeModeAction.SAFEMODE_ENTER);
    }

    long loadStart = now();
    String nameserviceId = DFSUtil.getNamenodeNameServiceId(conf);
    namesystem.loadFSImage(startOpt, fsImage,
      HAUtil.isHAEnabled(conf, nameserviceId));
    long timeTakenToLoadFSImage = now() - loadStart;
    LOG.info("Finished loading FSImage in " + timeTakenToLoadFSImage + " msecs");
    NameNodeMetrics nnMetrics = NameNode.getNameNodeMetrics();
    if (nnMetrics != null) {
      nnMetrics.setFsImageLoadTime((int) timeTakenToLoadFSImage);
    }
    return namesystem;
  }

  /**
   * Create an FSNamesystem associated with the specified image.
   * 
   * Note that this does not load any data off of disk -- if you would
   * like that behavior, use {@link #loadFromDisk(Configuration)}

   * @param fnImage The FSImage to associate with
   * @param conf configuration
   * @throws IOException on bad configuration
   */
  FSNamesystem(Configuration conf, FSImage fsImage) throws IOException {
    try {
      resourceRecheckInterval = conf.getLong(
          DFS_NAMENODE_RESOURCE_CHECK_INTERVAL_KEY,
          DFS_NAMENODE_RESOURCE_CHECK_INTERVAL_DEFAULT);

      this.blockManager = new BlockManager(this, this, conf);
      this.datanodeStatistics = blockManager.getDatanodeManager().getDatanodeStatistics();

      this.fsOwner = UserGroupInformation.getCurrentUser();
      this.fsOwnerShortUserName = fsOwner.getShortUserName();
      this.supergroup = conf.get(DFS_PERMISSIONS_SUPERUSERGROUP_KEY, 
                                 DFS_PERMISSIONS_SUPERUSERGROUP_DEFAULT);
      this.isPermissionEnabled = conf.getBoolean(DFS_PERMISSIONS_ENABLED_KEY,
                                                 DFS_PERMISSIONS_ENABLED_DEFAULT);
      LOG.info("fsOwner             = " + fsOwner);
      LOG.info("supergroup          = " + supergroup);
      LOG.info("isPermissionEnabled = " + isPermissionEnabled);

      final boolean persistBlocks = conf.getBoolean(DFS_PERSIST_BLOCKS_KEY,
                                                    DFS_PERSIST_BLOCKS_DEFAULT);
      // block allocation has to be persisted in HA using a shared edits directory
      // so that the standby has up-to-date namespace information
      String nameserviceId = DFSUtil.getNamenodeNameServiceId(conf);
      this.haEnabled = HAUtil.isHAEnabled(conf, nameserviceId);  
      this.persistBlocks = persistBlocks || (haEnabled && HAUtil.usesSharedEditsDir(conf));
      
      // Sanity check the HA-related config.
      if (nameserviceId != null) {
        LOG.info("Determined nameservice ID: " + nameserviceId);
      }
      LOG.info("HA Enabled: " + haEnabled);
      if (!haEnabled && HAUtil.usesSharedEditsDir(conf)) {
        LOG.warn("Configured NNs:\n" + DFSUtil.nnAddressesAsString(conf));
        throw new IOException("Invalid configuration: a shared edits dir " +
            "must not be specified if HA is not enabled.");
      }

      // Get the checksum type from config
      String checksumTypeStr = conf.get(DFS_CHECKSUM_TYPE_KEY, DFS_CHECKSUM_TYPE_DEFAULT);
      DataChecksum.Type checksumType;
      try {
         checksumType = DataChecksum.Type.valueOf(checksumTypeStr);
      } catch (IllegalArgumentException iae) {
         throw new IOException("Invalid checksum type in "
            + DFS_CHECKSUM_TYPE_KEY + ": " + checksumTypeStr);
      }

      this.serverDefaults = new FsServerDefaults(
          conf.getLongBytes(DFS_BLOCK_SIZE_KEY, DFS_BLOCK_SIZE_DEFAULT),
          conf.getInt(DFS_BYTES_PER_CHECKSUM_KEY, DFS_BYTES_PER_CHECKSUM_DEFAULT),
          conf.getInt(DFS_CLIENT_WRITE_PACKET_SIZE_KEY, DFS_CLIENT_WRITE_PACKET_SIZE_DEFAULT),
          (short) conf.getInt(DFS_REPLICATION_KEY, DFS_REPLICATION_DEFAULT),
          conf.getInt(IO_FILE_BUFFER_SIZE_KEY, IO_FILE_BUFFER_SIZE_DEFAULT),
          conf.getBoolean(DFS_ENCRYPT_DATA_TRANSFER_KEY, DFS_ENCRYPT_DATA_TRANSFER_DEFAULT),
          conf.getLong(FS_TRASH_INTERVAL_KEY, FS_TRASH_INTERVAL_DEFAULT),
          checksumType);
      
      this.maxFsObjects = conf.getLong(DFS_NAMENODE_MAX_OBJECTS_KEY, 
                                       DFS_NAMENODE_MAX_OBJECTS_DEFAULT);

      this.accessTimePrecision = conf.getLong(DFS_NAMENODE_ACCESSTIME_PRECISION_KEY, 0);
      this.supportAppends = conf.getBoolean(DFS_SUPPORT_APPEND_KEY, DFS_SUPPORT_APPEND_DEFAULT);
      LOG.info("Append Enabled: " + supportAppends);

      this.dtpReplaceDatanodeOnFailure = ReplaceDatanodeOnFailure.get(conf);
      
      this.standbyShouldCheckpoint = conf.getBoolean(
          DFS_HA_STANDBY_CHECKPOINTS_KEY, DFS_HA_STANDBY_CHECKPOINTS_DEFAULT);
      
      this.inodeId = new INodeId();
      
      // For testing purposes, allow the DT secret manager to be started regardless
      // of whether security is enabled.
      alwaysUseDelegationTokensForTests = conf.getBoolean(
          DFS_NAMENODE_DELEGATION_TOKEN_ALWAYS_USE_KEY,
          DFS_NAMENODE_DELEGATION_TOKEN_ALWAYS_USE_DEFAULT);

      this.dtSecretManager = createDelegationTokenSecretManager(conf);
      this.dir = new FSDirectory(fsImage, this, conf);
      this.snapshotManager = new SnapshotManager(dir);
      this.safeMode = new SafeModeInfo(conf);
      this.auditLoggers = initAuditLoggers(conf);
      this.isDefaultAuditLogger = auditLoggers.size() == 1 &&
        auditLoggers.get(0) instanceof DefaultAuditLogger;
    } catch(IOException e) {
      LOG.error(getClass().getSimpleName() + " initialization failed.", e);
      close();
      throw e;
    } catch (RuntimeException re) {
      LOG.error(getClass().getSimpleName() + " initialization failed.", re);
      close();
      throw re;
    }
  }

  private List<AuditLogger> initAuditLoggers(Configuration conf) {
    // Initialize the custom access loggers if configured.
    Collection<String> alClasses = conf.getStringCollection(DFS_NAMENODE_AUDIT_LOGGERS_KEY);
    List<AuditLogger> auditLoggers = Lists.newArrayList();
    if (alClasses != null && !alClasses.isEmpty()) {
      for (String className : alClasses) {
        try {
          AuditLogger logger;
          if (DFS_NAMENODE_DEFAULT_AUDIT_LOGGER_NAME.equals(className)) {
            logger = new DefaultAuditLogger();
          } else {
            logger = (AuditLogger) Class.forName(className).newInstance();
          }
          logger.initialize(conf);
          auditLoggers.add(logger);
        } catch (RuntimeException re) {
          throw re;
        } catch (Exception e) {
          throw new RuntimeException(e);
        }
      }
    }

    // Make sure there is at least one logger installed.
    if (auditLoggers.isEmpty()) {
      auditLoggers.add(new DefaultAuditLogger());
    }
    return auditLoggers;
  }

  void loadFSImage(StartupOption startOpt, FSImage fsImage, boolean haEnabled)
      throws IOException {
    // format before starting up if requested
    if (startOpt == StartupOption.FORMAT) {
      
      fsImage.format(this, fsImage.getStorage().determineClusterId());// reuse current id

      startOpt = StartupOption.REGULAR;
    }
    boolean success = false;
    writeLock();
    try {
      // We shouldn't be calling saveNamespace if we've come up in standby state.
      MetaRecoveryContext recovery = startOpt.createRecoveryContext();
      if (fsImage.recoverTransitionRead(startOpt, this, recovery) && !haEnabled) {
        fsImage.saveNamespace(this);
      }
      // This will start a new log segment and write to the seen_txid file, so
      // we shouldn't do it when coming up in standby state
      if (!haEnabled) {
        fsImage.openEditLogForWrite();
      }
      
      success = true;
    } finally {
      if (!success) {
        fsImage.close();
      }
      writeUnlock();
    }
    dir.imageLoadComplete();
  }

  private void startSecretManager() {
    if (dtSecretManager != null) {
      try {
        dtSecretManager.startThreads();
      } catch (IOException e) {
        // Inability to start secret manager
        // can't be recovered from.
        throw new RuntimeException(e);
      }
    }
  }
  
  private void startSecretManagerIfNecessary() {
    boolean shouldRun = shouldUseDelegationTokens() &&
      !isInSafeMode() && getEditLog().isOpenForWrite();
    boolean running = dtSecretManager.isRunning();
    if (shouldRun && !running) {
      startSecretManager();
    }
  }

  private void stopSecretManager() {
    if (dtSecretManager != null) {
      dtSecretManager.stopThreads();
    }
  }
  
  /** 
   * Start services common to both active and standby states
   * @param haContext 
   * @throws IOException
   */
  void startCommonServices(Configuration conf, HAContext haContext) throws IOException {
    this.registerMBean(); // register the MBean for the FSNamesystemState
    writeLock();
    this.haContext = haContext;
    try {
      nnResourceChecker = new NameNodeResourceChecker(conf);
      checkAvailableResources();
      assert safeMode != null &&
        !safeMode.isPopulatingReplQueues();
      setBlockTotal();
      blockManager.activate(conf);
    } finally {
      writeUnlock();
    }
    
    registerMXBean();
    DefaultMetricsSystem.instance().register(this);
  }
  
  /** 
   * Stop services common to both active and standby states
   * @throws IOException
   */
  void stopCommonServices() {
    writeLock();
    try {
      if (blockManager != null) blockManager.close();
    } finally {
      writeUnlock();
    }
  }
  
  /**
   * Start services required in active state
   * @throws IOException
   */
  void startActiveServices() throws IOException {
    LOG.info("Starting services required for active state");
    writeLock();
    try {
      FSEditLog editLog = dir.fsImage.getEditLog();
      
      if (!editLog.isOpenForWrite()) {
        // During startup, we're already open for write during initialization.
        editLog.initJournalsForWrite();
        // May need to recover
        editLog.recoverUnclosedStreams();
        
        LOG.info("Catching up to latest edits from old active before " +
            "taking over writer role in edits logs");
        editLogTailer.catchupDuringFailover();
        
        blockManager.setPostponeBlocksFromFuture(false);
        blockManager.getDatanodeManager().markAllDatanodesStale();
        blockManager.clearQueues();
        blockManager.processAllPendingDNMessages();
        
        if (!isInSafeMode() ||
            (isInSafeMode() && safeMode.isPopulatingReplQueues())) {
          LOG.info("Reprocessing replication and invalidation queues");
          blockManager.processMisReplicatedBlocks();
        }
        
        if (LOG.isDebugEnabled()) {
          LOG.debug("NameNode metadata after re-processing " +
              "replication and invalidation queues during failover:\n" +
              metaSaveAsString());
        }
        
        long nextTxId = dir.fsImage.getLastAppliedTxId() + 1;
        LOG.info("Will take over writing edit logs at txnid " + 
            nextTxId);
        editLog.setNextTxId(nextTxId);

        dir.fsImage.editLog.openForWrite();
      }
      if (haEnabled) {
        // Renew all of the leases before becoming active.
        // This is because, while we were in standby mode,
        // the leases weren't getting renewed on this NN.
        // Give them all a fresh start here.
        leaseManager.renewAllLeases();
      }
      leaseManager.startMonitor();
      startSecretManagerIfNecessary();

      //ResourceMonitor required only at ActiveNN. See HDFS-2914
      this.nnrmthread = new Daemon(new NameNodeResourceMonitor());
      nnrmthread.start();
    } finally {
      writeUnlock();
    }
  }

  private boolean shouldUseDelegationTokens() {
    return UserGroupInformation.isSecurityEnabled() ||
      alwaysUseDelegationTokensForTests;
  }

  /** 
   * Stop services required in active state
   * @throws InterruptedException
   */
  void stopActiveServices() {
    LOG.info("Stopping services started for active state");
    writeLock();
    try {
      stopSecretManager();
      if (leaseManager != null) {
        leaseManager.stopMonitor();
      }
      if (nnrmthread != null) {
        ((NameNodeResourceMonitor) nnrmthread.getRunnable()).stopMonitor();
        nnrmthread.interrupt();
      }
      if (dir != null && dir.fsImage != null) {
        if (dir.fsImage.editLog != null) {
          dir.fsImage.editLog.close();
        }
        // Update the fsimage with the last txid that we wrote
        // so that the tailer starts from the right spot.
        dir.fsImage.updateLastAppliedTxIdFromWritten();
      }
    } finally {
      writeUnlock();
    }
  }
  
  /**
   * Start services required in standby state 
   * 
   * @throws IOException
   */
  void startStandbyServices(final Configuration conf) throws IOException {
    LOG.info("Starting services required for standby state");
    if (!dir.fsImage.editLog.isOpenForRead()) {
      // During startup, we're already open for read.
      dir.fsImage.editLog.initSharedJournalsForRead();
    }
    
    blockManager.setPostponeBlocksFromFuture(true);

    editLogTailer = new EditLogTailer(this, conf);
    editLogTailer.start();
    if (standbyShouldCheckpoint) {
      standbyCheckpointer = new StandbyCheckpointer(conf, this);
      standbyCheckpointer.start();
    }
  }


  /**
   * Called while the NN is in Standby state, but just about to be
   * asked to enter Active state. This cancels any checkpoints
   * currently being taken.
   */
  void prepareToStopStandbyServices() throws ServiceFailedException {
    if (standbyCheckpointer != null) {
      standbyCheckpointer.cancelAndPreventCheckpoints(
          "About to leave standby state");
    }
  }

  /** Stop services required in standby state */
  void stopStandbyServices() throws IOException {
    LOG.info("Stopping services started for standby state");
    if (standbyCheckpointer != null) {
      standbyCheckpointer.stop();
    }
    if (editLogTailer != null) {
      editLogTailer.stop();
    }
    if (dir != null && dir.fsImage != null && dir.fsImage.editLog != null) {
      dir.fsImage.editLog.close();
    }
  }
  
  
  public void checkOperation(OperationCategory op) throws StandbyException {
    if (haContext != null) {
      // null in some unit tests
      haContext.checkOperation(op);
    }
  }
  
  public static Collection<URI> getNamespaceDirs(Configuration conf) {
    return getStorageDirs(conf, DFS_NAMENODE_NAME_DIR_KEY);
  }

  /**
   * Get all edits dirs which are required. If any shared edits dirs are
   * configured, these are also included in the set of required dirs.
   * 
   * @param conf the HDFS configuration.
   * @return all required dirs.
   */
  public static Collection<URI> getRequiredNamespaceEditsDirs(Configuration conf) {
    Set<URI> ret = new HashSet<URI>();
    ret.addAll(getStorageDirs(conf, DFS_NAMENODE_EDITS_DIR_REQUIRED_KEY));
    ret.addAll(getSharedEditsDirs(conf));
    return ret;
  }

  private static Collection<URI> getStorageDirs(Configuration conf,
                                                String propertyName) {
    Collection<String> dirNames = conf.getTrimmedStringCollection(propertyName);
    StartupOption startOpt = NameNode.getStartupOption(conf);
    if(startOpt == StartupOption.IMPORT) {
      // In case of IMPORT this will get rid of default directories 
      // but will retain directories specified in hdfs-site.xml
      // When importing image from a checkpoint, the name-node can
      // start with empty set of storage directories.
      Configuration cE = new HdfsConfiguration(false);
      cE.addResource("core-default.xml");
      cE.addResource("core-site.xml");
      cE.addResource("hdfs-default.xml");
      Collection<String> dirNames2 = cE.getTrimmedStringCollection(propertyName);
      dirNames.removeAll(dirNames2);
      if(dirNames.isEmpty())
        LOG.warn("!!! WARNING !!!" +
          "\n\tThe NameNode currently runs without persistent storage." +
          "\n\tAny changes to the file system meta-data may be lost." +
          "\n\tRecommended actions:" +
          "\n\t\t- shutdown and restart NameNode with configured \"" 
          + propertyName + "\" in hdfs-site.xml;" +
          "\n\t\t- use Backup Node as a persistent and up-to-date storage " +
          "of the file system meta-data.");
    } else if (dirNames.isEmpty()) {
      dirNames = Collections.singletonList(
          DFSConfigKeys.DFS_NAMENODE_EDITS_DIR_DEFAULT);
    }
    return Util.stringCollectionAsURIs(dirNames);
  }

  /**
   * Return an ordered list of edits directories to write to.
   * The list is ordered such that all shared edits directories
   * are ordered before non-shared directories, and any duplicates
   * are removed. The order they are specified in the configuration
   * is retained.
   * @return Collection of shared edits directories.
   * @throws IOException if multiple shared edits directories are configured
   */
  public static List<URI> getNamespaceEditsDirs(Configuration conf)
      throws IOException {
    return getNamespaceEditsDirs(conf, true);
  }
  
  public static List<URI> getNamespaceEditsDirs(Configuration conf,
      boolean includeShared)
      throws IOException {
    // Use a LinkedHashSet so that order is maintained while we de-dup
    // the entries.
    LinkedHashSet<URI> editsDirs = new LinkedHashSet<URI>();
    
    if (includeShared) {
      List<URI> sharedDirs = getSharedEditsDirs(conf);
  
      // Fail until multiple shared edits directories are supported (HDFS-2782)
      if (sharedDirs.size() > 1) {
        throw new IOException(
            "Multiple shared edits directories are not yet supported");
      }
  
      // First add the shared edits dirs. It's critical that the shared dirs
      // are added first, since JournalSet syncs them in the order they are listed,
      // and we need to make sure all edits are in place in the shared storage
      // before they are replicated locally. See HDFS-2874.
      for (URI dir : sharedDirs) {
        if (!editsDirs.add(dir)) {
          LOG.warn("Edits URI " + dir + " listed multiple times in " + 
              DFS_NAMENODE_SHARED_EDITS_DIR_KEY + ". Ignoring duplicates.");
        }
      }
    }    
    // Now add the non-shared dirs.
    for (URI dir : getStorageDirs(conf, DFS_NAMENODE_EDITS_DIR_KEY)) {
      if (!editsDirs.add(dir)) {
        LOG.warn("Edits URI " + dir + " listed multiple times in " + 
            DFS_NAMENODE_SHARED_EDITS_DIR_KEY + " and " +
            DFS_NAMENODE_EDITS_DIR_KEY + ". Ignoring duplicates.");
      }
    }

    if (editsDirs.isEmpty()) {
      // If this is the case, no edit dirs have been explicitly configured.
      // Image dirs are to be used for edits too.
      return Lists.newArrayList(getNamespaceDirs(conf));
    } else {
      return Lists.newArrayList(editsDirs);
    }
  }
  
  /**
   * Returns edit directories that are shared between primary and secondary.
   * @param conf
   * @return Collection of edit directories.
   */
  public static List<URI> getSharedEditsDirs(Configuration conf) {
    // don't use getStorageDirs here, because we want an empty default
    // rather than the dir in /tmp
    Collection<String> dirNames = conf.getTrimmedStringCollection(
        DFS_NAMENODE_SHARED_EDITS_DIR_KEY);
    return Util.stringCollectionAsURIs(dirNames);
  }

  @Override
  public void readLock() {
    this.fsLock.readLock().lock();
  }
  @Override
  public void readUnlock() {
    this.fsLock.readLock().unlock();
  }
  @Override
  public void writeLock() {
    this.fsLock.writeLock().lock();
  }
  @Override
  public void writeLockInterruptibly() throws InterruptedException {
    this.fsLock.writeLock().lockInterruptibly();
  }
  @Override
  public void writeUnlock() {
    this.fsLock.writeLock().unlock();
  }
  @Override
  public boolean hasWriteLock() {
    return this.fsLock.isWriteLockedByCurrentThread();
  }
  @Override
  public boolean hasReadLock() {
    return this.fsLock.getReadHoldCount() > 0;
  }
  @Override
  public boolean hasReadOrWriteLock() {
    return hasReadLock() || hasWriteLock();
  }

  NamespaceInfo getNamespaceInfo() {
    readLock();
    try {
      return unprotectedGetNamespaceInfo();
    } finally {
      readUnlock();
    }
  }

  /**
   * Version of @see #getNamespaceInfo() that is not protected by a lock.
   */
  NamespaceInfo unprotectedGetNamespaceInfo() {
    return new NamespaceInfo(dir.fsImage.getStorage().getNamespaceID(),
        getClusterId(), getBlockPoolId(),
        dir.fsImage.getStorage().getCTime());
  }

  /**
   * Close down this file system manager.
   * Causes heartbeat and lease daemons to stop; waits briefly for
   * them to finish, but a short timeout returns control back to caller.
   */
  void close() {
    fsRunning = false;
    try {
      stopCommonServices();
      if (smmthread != null) smmthread.interrupt();
    } finally {
      // using finally to ensure we also wait for lease daemon
      try {
        stopActiveServices();
        stopStandbyServices();
        if (dir != null) {
          dir.close();
        }
      } catch (IOException ie) {
        LOG.error("Error closing FSDirectory", ie);
        IOUtils.cleanup(LOG, dir);
      }
    }
  }

  @Override
  public boolean isRunning() {
    return fsRunning;
  }
  
  @Override
  public boolean isInStandbyState() {
    if (haContext == null || haContext.getState() == null) {
      // We're still starting up. In this case, if HA is
      // on for the cluster, we always start in standby. Otherwise
      // start in active.
      return haEnabled;
    }

    return HAServiceState.STANDBY == haContext.getState().getServiceState();
  }

  /**
   * Dump all metadata into specified file
   */
  void metaSave(String filename) throws IOException {
    checkSuperuserPrivilege();
    writeLock();
    try {
      File file = new File(System.getProperty("hadoop.log.dir"), filename);
      PrintWriter out = new PrintWriter(new BufferedWriter(
          new OutputStreamWriter(new FileOutputStream(file, true), Charsets.UTF_8)));
      metaSave(out);
      out.flush();
      out.close();
    } finally {
      writeUnlock();
    }
  }

  private void metaSave(PrintWriter out) {
    assert hasWriteLock();
    long totalInodes = this.dir.totalInodes();
    long totalBlocks = this.getBlocksTotal();
    out.println(totalInodes + " files and directories, " + totalBlocks
        + " blocks = " + (totalInodes + totalBlocks)
        + " total filesystem objects");

    blockManager.metaSave(out);
  }

  private String metaSaveAsString() {
    StringWriter sw = new StringWriter();
    PrintWriter pw = new PrintWriter(sw);
    metaSave(pw);
    pw.flush();
    return sw.toString();
  }
  

  long getDefaultBlockSize() {
    return serverDefaults.getBlockSize();
  }

  FsServerDefaults getServerDefaults() throws StandbyException {
    checkOperation(OperationCategory.READ);
    return serverDefaults;
  }

  long getAccessTimePrecision() {
    return accessTimePrecision;
  }

  private boolean isAccessTimeSupported() {
    return accessTimePrecision > 0;
  }

  /////////////////////////////////////////////////////////
  //
  // These methods are called by HadoopFS clients
  //
  /////////////////////////////////////////////////////////
  /**
   * Set permissions for an existing file.
   * @throws IOException
   */
  void setPermission(String src, FsPermission permission)
      throws AccessControlException, FileNotFoundException, SafeModeException,
      UnresolvedLinkException, IOException {
    try {
      setPermissionInt(src, permission);
    } catch (AccessControlException e) {
      if (isAuditEnabled() && isExternalInvocation()) {
        logAuditEvent(false, UserGroupInformation.getCurrentUser(),
                      getRemoteIp(),
                      "setPermission", src, null, null);
      }
      throw e;
    }
  }

  private void setPermissionInt(String src, FsPermission permission)
      throws AccessControlException, FileNotFoundException, SafeModeException,
      UnresolvedLinkException, IOException {
    HdfsFileStatus resultingStat = null;
    FSPermissionChecker pc = getPermissionChecker();
    writeLock();
    try {
      checkOperation(OperationCategory.WRITE);

      if (isInSafeMode()) {
        throw new SafeModeException("Cannot set permission for " + src, safeMode);
      }
      checkOwner(pc, src);
      dir.setPermission(src, permission);
      if (isAuditEnabled() && isExternalInvocation()) {
        resultingStat = dir.getFileInfo(src, false);
      }
    } finally {
      writeUnlock();
    }
    getEditLog().logSync();
    if (isAuditEnabled() && isExternalInvocation()) {
      logAuditEvent(UserGroupInformation.getCurrentUser(),
                    getRemoteIp(),
                    "setPermission", src, null, resultingStat);
    }
  }

  /**
   * Set owner for an existing file.
   * @throws IOException
   */
  void setOwner(String src, String username, String group)
      throws AccessControlException, FileNotFoundException, SafeModeException,
      UnresolvedLinkException, IOException {
    try {
      setOwnerInt(src, username, group);
    } catch (AccessControlException e) {
      if (isAuditEnabled() && isExternalInvocation()) {
        logAuditEvent(false, UserGroupInformation.getCurrentUser(),
                      getRemoteIp(),
                      "setOwner", src, null, null);
      }
      throw e;
    } 
  }

  private void setOwnerInt(String src, String username, String group)
      throws AccessControlException, FileNotFoundException, SafeModeException,
      UnresolvedLinkException, IOException {
    HdfsFileStatus resultingStat = null;
    FSPermissionChecker pc = getPermissionChecker();
    writeLock();
    try {
      checkOperation(OperationCategory.WRITE);

      if (isInSafeMode()) {
        throw new SafeModeException("Cannot set owner for " + src, safeMode);
      }
      checkOwner(pc, src);
      if (!pc.isSuperUser()) {
        if (username != null && !pc.getUser().equals(username)) {
          throw new AccessControlException("Non-super user cannot change owner");
        }
        if (group != null && !pc.containsGroup(group)) {
          throw new AccessControlException("User does not belong to " + group);
        }
      }
      dir.setOwner(src, username, group);
      if (isAuditEnabled() && isExternalInvocation()) {
        resultingStat = dir.getFileInfo(src, false);
      }
    } finally {
      writeUnlock();
    }
    getEditLog().logSync();
    if (isAuditEnabled() && isExternalInvocation()) {
      logAuditEvent(UserGroupInformation.getCurrentUser(),
                    getRemoteIp(),
                    "setOwner", src, null, resultingStat);
    }
  }

  /**
   * Get block locations within the specified range.
   * @see ClientProtocol#getBlockLocations(String, long, long)
   */
  LocatedBlocks getBlockLocations(String clientMachine, String src,
      long offset, long length) throws AccessControlException,
      FileNotFoundException, UnresolvedLinkException, IOException {
    LocatedBlocks blocks = getBlockLocations(src, offset, length, true, true,
        true);
    if (blocks != null) {
      blockManager.getDatanodeManager().sortLocatedBlocks(
          clientMachine, blocks.getLocatedBlocks());
      
      LocatedBlock lastBlock = blocks.getLastLocatedBlock();
      if (lastBlock != null) {
        ArrayList<LocatedBlock> lastBlockList = new ArrayList<LocatedBlock>();
        lastBlockList.add(lastBlock);
        blockManager.getDatanodeManager().sortLocatedBlocks(
                              clientMachine, lastBlockList);
      }
    }
    return blocks;
  }

  /**
   * Get block locations within the specified range.
   * @see ClientProtocol#getBlockLocations(String, long, long)
   * @throws FileNotFoundException, UnresolvedLinkException, IOException
   */
  LocatedBlocks getBlockLocations(String src, long offset, long length,
      boolean doAccessTime, boolean needBlockToken, boolean checkSafeMode)
      throws FileNotFoundException, UnresolvedLinkException, IOException {
    FSPermissionChecker pc = getPermissionChecker();
    try {
      return getBlockLocationsInt(pc, src, offset, length, doAccessTime,
                                  needBlockToken, checkSafeMode);
    } catch (AccessControlException e) {
      if (isAuditEnabled() && isExternalInvocation()) {
        logAuditEvent(false, UserGroupInformation.getCurrentUser(),
                      getRemoteIp(),
                      "open", src, null, null);
      }
      throw e;
    }
  }

  private LocatedBlocks getBlockLocationsInt(FSPermissionChecker pc,
      String src, long offset, long length, boolean doAccessTime,
      boolean needBlockToken, boolean checkSafeMode)
      throws FileNotFoundException, UnresolvedLinkException, IOException {
    if (isPermissionEnabled) {
      checkPathAccess(pc, src, FsAction.READ);
    }

    if (offset < 0) {
      throw new HadoopIllegalArgumentException(
          "Negative offset is not supported. File: " + src);
    }
    if (length < 0) {
      throw new HadoopIllegalArgumentException(
          "Negative length is not supported. File: " + src);
    }
    final LocatedBlocks ret = getBlockLocationsUpdateTimes(src,
        offset, length, doAccessTime, needBlockToken);  
    if (isAuditEnabled() && isExternalInvocation()) {
      logAuditEvent(UserGroupInformation.getCurrentUser(),
                    getRemoteIp(),
                    "open", src, null, null);
    }
    if (checkSafeMode && isInSafeMode()) {
      for (LocatedBlock b : ret.getLocatedBlocks()) {
        // if safemode & no block locations yet then throw safemodeException
        if ((b.getLocations() == null) || (b.getLocations().length == 0)) {
          throw new SafeModeException("Zero blocklocations for " + src,
              safeMode);
        }
      }
    }
    return ret;
  }

  /*
   * Get block locations within the specified range, updating the
   * access times if necessary. 
   */
  private LocatedBlocks getBlockLocationsUpdateTimes(String src,
                                                       long offset, 
                                                       long length,
                                                       boolean doAccessTime, 
                                                       boolean needBlockToken)
      throws FileNotFoundException, UnresolvedLinkException, IOException {

    for (int attempt = 0; attempt < 2; attempt++) {
      if (attempt == 0) { // first attempt is with readlock
        readLock();
      }  else { // second attempt is with  write lock
        writeLock(); // writelock is needed to set accesstime
      }
      try {
        checkOperation(OperationCategory.READ);

        // if the namenode is in safemode, then do not update access time
        if (isInSafeMode()) {
          doAccessTime = false;
        }

        final INodesInPath iip = dir.getLastINodeInPath(src);
        final INodeFile inode = INodeFile.valueOf(iip.getLastINode(), src);
        if (!iip.isSnapshot() //snapshots are readonly, so don't update atime.
            && doAccessTime && isAccessTimeSupported()) {
          final long now = now();
          if (now <= inode.getAccessTime() + getAccessTimePrecision()) {
            // if we have to set access time but we only have the readlock, then
            // restart this entire operation with the writeLock.
            if (attempt == 0) {
              continue;
            }
          }
          dir.setTimes(src, inode, -1, now, false, iip.getLatestSnapshot());
        }
        final long fileSize = iip.getPathSnapshot() != null?
            inode.computeFileSize(iip.getPathSnapshot())
            : inode.computeFileSizeNotIncludingLastUcBlock();
        return blockManager.createLocatedBlocks(inode.getBlocks(), fileSize,
            inode.isUnderConstruction(), offset, length, needBlockToken);
      } finally {
        if (attempt == 0) {
          readUnlock();
        } else {
          writeUnlock();
        }
      }
    }
    return null; // can never reach here
  }

  /**
   * Moves all the blocks from srcs and appends them to trg
   * To avoid rollbacks we will verify validitity of ALL of the args
   * before we start actual move.
   * @param target
   * @param srcs
   * @throws IOException
   */
  void concat(String target, String [] srcs) 
      throws IOException, UnresolvedLinkException {
    try {
      concatInt(target, srcs);
    } catch (AccessControlException e) {
      if (isAuditEnabled() && isExternalInvocation()) {
        logAuditEvent(false, UserGroupInformation.getLoginUser(),
                      getRemoteIp(),
                      "concat", Arrays.toString(srcs), target, null);
      }
      throw e;
    }
  }

  private void concatInt(String target, String [] srcs) 
      throws IOException, UnresolvedLinkException {
    if(FSNamesystem.LOG.isDebugEnabled()) {
      FSNamesystem.LOG.debug("concat " + Arrays.toString(srcs) +
          " to " + target);
    }
    
    // verify args
    if(target.isEmpty()) {
      throw new IllegalArgumentException("Target file name is empty");
    }
    if(srcs == null || srcs.length == 0) {
      throw new IllegalArgumentException("No sources given");
    }
    
    // We require all files be in the same directory
    String trgParent = 
      target.substring(0, target.lastIndexOf(Path.SEPARATOR_CHAR));
    for (String s : srcs) {
      String srcParent = s.substring(0, s.lastIndexOf(Path.SEPARATOR_CHAR));
      if (!srcParent.equals(trgParent)) {
        throw new IllegalArgumentException(
           "Sources and target are not in the same directory");
      }
    }

    HdfsFileStatus resultingStat = null;
    FSPermissionChecker pc = getPermissionChecker();
    writeLock();
    try {
      checkOperation(OperationCategory.WRITE);
      if (isInSafeMode()) {
        throw new SafeModeException("Cannot concat " + target, safeMode);
      }
      concatInternal(pc, target, srcs);
      if (isAuditEnabled() && isExternalInvocation()) {
        resultingStat = dir.getFileInfo(target, false);
      }
    } finally {
      writeUnlock();
    }
    getEditLog().logSync();
    if (isAuditEnabled() && isExternalInvocation()) {
      logAuditEvent(UserGroupInformation.getLoginUser(),
                    getRemoteIp(),
                    "concat", Arrays.toString(srcs), target, resultingStat);
    }
  }

  /** See {@link #concat(String, String[])} */
  private void concatInternal(FSPermissionChecker pc, String target, String [] srcs) 
      throws IOException, UnresolvedLinkException {
    assert hasWriteLock();

    // write permission for the target
    if (isPermissionEnabled) {
      checkPathAccess(pc, target, FsAction.WRITE);

      // and srcs
      for(String aSrc: srcs) {
        checkPathAccess(pc, aSrc, FsAction.READ); // read the file
        checkParentAccess(pc, aSrc, FsAction.WRITE); // for delete 
      }
    }

    // to make sure no two files are the same
    Set<INode> si = new HashSet<INode>();

    // we put the following prerequisite for the operation
    // replication and blocks sizes should be the same for ALL the blocks

    // check the target
    final INodeFile trgInode = INodeFile.valueOf(dir.getINode4Write(target),
        target);
    if(trgInode.isUnderConstruction()) {
      throw new HadoopIllegalArgumentException("concat: target file "
          + target + " is under construction");
    }
    // per design target shouldn't be empty and all the blocks same size
    if(trgInode.numBlocks() == 0) {
      throw new HadoopIllegalArgumentException("concat: target file "
          + target + " is empty");
    }
    if (trgInode instanceof INodeFileWithSnapshot) {
      throw new HadoopIllegalArgumentException("concat: target file "
          + target + " is in a snapshot");
    }

    long blockSize = trgInode.getPreferredBlockSize();

    // check the end block to be full
    final BlockInfo last = trgInode.getLastBlock();
    if(blockSize != last.getNumBytes()) {
      throw new HadoopIllegalArgumentException("The last block in " + target
          + " is not full; last block size = " + last.getNumBytes()
          + " but file block size = " + blockSize);
    }

    si.add(trgInode);
    final short repl = trgInode.getFileReplication();

    // now check the srcs
    boolean endSrc = false; // final src file doesn't have to have full end block
    for(int i=0; i<srcs.length; i++) {
      String src = srcs[i];
      if(i==srcs.length-1)
        endSrc=true;

      final INodeFile srcInode = INodeFile.valueOf(dir.getINode4Write(src), src);
      if(src.isEmpty() 
          || srcInode.isUnderConstruction()
          || srcInode.numBlocks() == 0) {
        throw new HadoopIllegalArgumentException("concat: source file " + src
            + " is invalid or empty or underConstruction");
      }

      // check replication and blocks size
      if(repl != srcInode.getFileReplication()) {
        throw new HadoopIllegalArgumentException("concat: the soruce file "
            + src + " and the target file " + target
            + " should have the same replication: source replication is "
            + srcInode.getBlockReplication()
            + " but target replication is " + repl);
      }

      //boolean endBlock=false;
      // verify that all the blocks are of the same length as target
      // should be enough to check the end blocks
      final BlockInfo[] srcBlocks = srcInode.getBlocks();
      int idx = srcBlocks.length-1;
      if(endSrc)
        idx = srcBlocks.length-2; // end block of endSrc is OK not to be full
      if(idx >= 0 && srcBlocks[idx].getNumBytes() != blockSize) {
        throw new HadoopIllegalArgumentException("concat: the soruce file "
            + src + " and the target file " + target
            + " should have the same blocks sizes: target block size is "
            + blockSize + " but the size of source block " + idx + " is "
            + srcBlocks[idx].getNumBytes());
      }

      si.add(srcInode);
    }

    // make sure no two files are the same
    if(si.size() < srcs.length+1) { // trg + srcs
      // it means at least two files are the same
      throw new HadoopIllegalArgumentException(
          "concat: at least two of the source files are the same");
    }

    if(NameNode.stateChangeLog.isDebugEnabled()) {
      NameNode.stateChangeLog.debug("DIR* NameSystem.concat: " + 
          Arrays.toString(srcs) + " to " + target);
    }

    dir.concat(target,srcs);
  }
  
  /**
   * stores the modification and access time for this inode. 
   * The access time is precise upto an hour. The transaction, if needed, is
   * written to the edits log but is not flushed.
   */
  void setTimes(String src, long mtime, long atime) 
      throws IOException, UnresolvedLinkException {
    try {
      setTimesInt(src, mtime, atime);
    } catch (AccessControlException e) {
      if (isAuditEnabled() && isExternalInvocation()) {
        logAuditEvent(false, UserGroupInformation.getCurrentUser(),
                      getRemoteIp(),
                      "setTimes", src, null, null);
      }
      throw e;
    }
  }

  private void setTimesInt(String src, long mtime, long atime) 
    throws IOException, UnresolvedLinkException {
    if (!isAccessTimeSupported() && atime != -1) {
      throw new IOException("Access time for hdfs is not configured. " +
                            " Please set " + DFS_NAMENODE_ACCESSTIME_PRECISION_KEY + " configuration parameter.");
    }
    FSPermissionChecker pc = getPermissionChecker();
    writeLock();
    try {
      checkOperation(OperationCategory.WRITE);

      // Write access is required to set access and modification times
      if (isPermissionEnabled) {
        checkPathAccess(pc, src, FsAction.WRITE);
      }
      final INodesInPath iip = dir.getINodesInPath4Write(src);
      final INode inode = iip.getLastINode();
      if (inode != null) {
        dir.setTimes(src, inode, mtime, atime, true, iip.getLatestSnapshot());
        if (isAuditEnabled() && isExternalInvocation()) {
          final HdfsFileStatus stat = dir.getFileInfo(src, false);
          logAuditEvent(UserGroupInformation.getCurrentUser(),
                        getRemoteIp(),
                        "setTimes", src, null, stat);
        }
      } else {
        throw new FileNotFoundException("File/Directory " + src + " does not exist.");
      }
    } finally {
      writeUnlock();
    }
  }

  /**
   * Create a symbolic link.
   */
  void createSymlink(String target, String link,
      PermissionStatus dirPerms, boolean createParent) 
      throws IOException, UnresolvedLinkException {
    try {
      createSymlinkInt(target, link, dirPerms, createParent);
    } catch (AccessControlException e) {
      if (isAuditEnabled() && isExternalInvocation()) {
        logAuditEvent(false, UserGroupInformation.getCurrentUser(),
                      getRemoteIp(),
                      "createSymlink", link, target, null);
      }
      throw e;
    }
  }

  private void createSymlinkInt(String target, String link,
      PermissionStatus dirPerms, boolean createParent) 
      throws IOException, UnresolvedLinkException {
    HdfsFileStatus resultingStat = null;
    FSPermissionChecker pc = getPermissionChecker();
    writeLock();
    try {
      checkOperation(OperationCategory.WRITE);

      if (!createParent) {
        verifyParentDir(link);
      }
      createSymlinkInternal(pc, target, link, dirPerms, createParent);
      if (isAuditEnabled() && isExternalInvocation()) {
        resultingStat = dir.getFileInfo(link, false);
      }
    } finally {
      writeUnlock();
    }
    getEditLog().logSync();
    if (isAuditEnabled() && isExternalInvocation()) {
      logAuditEvent(UserGroupInformation.getCurrentUser(),
                    getRemoteIp(),
                    "createSymlink", link, target, resultingStat);
    }
  }

  /**
   * Create a symbolic link.
   */
  private void createSymlinkInternal(FSPermissionChecker pc, String target,
      String link, PermissionStatus dirPerms, boolean createParent)
      throws IOException, UnresolvedLinkException {
    assert hasWriteLock();
    if (NameNode.stateChangeLog.isDebugEnabled()) {
      NameNode.stateChangeLog.debug("DIR* NameSystem.createSymlink: target=" + 
        target + " link=" + link);
    }
    if (isInSafeMode()) {
      throw new SafeModeException("Cannot create symlink " + link, safeMode);
    }
    if (!DFSUtil.isValidName(link)) {
      throw new InvalidPathException("Invalid file name: " + link);
    }
    if (!dir.isValidToCreate(link)) {
      throw new IOException("failed to create link " + link 
          +" either because the filename is invalid or the file exists");
    }
    if (isPermissionEnabled) {
      checkAncestorAccess(pc, link, FsAction.WRITE);
    }
    // validate that we have enough inodes.
    checkFsObjectLimit();

    // add symbolic link to namespace
    dir.addSymlink(link, target, dirPerms, createParent);
  }

  /**
   * Set replication for an existing file.
   * 
   * The NameNode sets new replication and schedules either replication of 
   * under-replicated data blocks or removal of the excessive block copies 
   * if the blocks are over-replicated.
   * 
   * @see ClientProtocol#setReplication(String, short)
   * @param src file name
   * @param replication new replication
   * @return true if successful; 
   *         false if file does not exist or is a directory
   */
  boolean setReplication(final String src, final short replication)
      throws IOException {
    try {
      return setReplicationInt(src, replication);
    } catch (AccessControlException e) {
      if (isAuditEnabled() && isExternalInvocation()) {
        logAuditEvent(false, UserGroupInformation.getCurrentUser(),
                      getRemoteIp(),
                      "setReplication", src, null, null);
      }
      throw e;
    }
  }

  private boolean setReplicationInt(final String src, final short replication)
      throws IOException {
    blockManager.verifyReplication(src, replication, null);
    final boolean isFile;
    FSPermissionChecker pc = getPermissionChecker();
    writeLock();
    try {
      checkOperation(OperationCategory.WRITE);
      if (isInSafeMode()) {
        throw new SafeModeException("Cannot set replication for " + src, safeMode);
      }
      if (isPermissionEnabled) {
        checkPathAccess(pc, src, FsAction.WRITE);
      }

      final short[] oldReplication = new short[1];
      final Block[] blocks = dir.setReplication(src, replication, oldReplication);
      isFile = blocks != null;
      if (isFile) {
        blockManager.setReplication(oldReplication[0], replication, src, blocks);
      }
    } finally {
      writeUnlock();
    }

    getEditLog().logSync();
    if (isFile && isAuditEnabled() && isExternalInvocation()) {
      logAuditEvent(UserGroupInformation.getCurrentUser(),
                    getRemoteIp(),
                    "setReplication", src, null, null);
    }
    return isFile;
  }

  long getPreferredBlockSize(String filename) 
      throws IOException, UnresolvedLinkException {
    FSPermissionChecker pc = getPermissionChecker();
    readLock();
    try {
      checkOperation(OperationCategory.READ);
      if (isPermissionEnabled) {
        checkTraverse(pc, filename);
      }
      return dir.getPreferredBlockSize(filename);
    } finally {
      readUnlock();
    }
  }

  /**
   * Verify that parent directory of src exists.
   */
  private void verifyParentDir(String src) throws FileNotFoundException,
      ParentNotDirectoryException, UnresolvedLinkException {
    assert hasReadOrWriteLock();
    Path parent = new Path(src).getParent();
    if (parent != null) {
      final INode parentNode = dir.getINode(parent.toString());
      if (parentNode == null) {
        throw new FileNotFoundException("Parent directory doesn't exist: "
            + parent);
      } else if (!parentNode.isDirectory() && !parentNode.isSymlink()) {
        throw new ParentNotDirectoryException("Parent path is not a directory: "
            + parent);
      }
    }
  }

  /**
   * Create a new file entry in the namespace.
   * 
   * For description of parameters and exceptions thrown see 
   * {@link ClientProtocol#create()}, except it returns valid  file status
   * upon success
   */
  HdfsFileStatus startFile(String src, PermissionStatus permissions,
      String holder, String clientMachine, EnumSet<CreateFlag> flag,
      boolean createParent, short replication, long blockSize)
      throws AccessControlException, SafeModeException,
      FileAlreadyExistsException, UnresolvedLinkException,
      FileNotFoundException, ParentNotDirectoryException, IOException {
    try {
      return startFileInt(src, permissions, holder, clientMachine, flag,
          createParent, replication, blockSize);
    } catch (AccessControlException e) {
      if (isAuditEnabled() && isExternalInvocation()) {
        logAuditEvent(false, UserGroupInformation.getCurrentUser(),
                      getRemoteIp(),
                      "create", src, null, null);
      }
      throw e;
    }
  }

  private HdfsFileStatus startFileInt(String src, PermissionStatus permissions,
      String holder, String clientMachine, EnumSet<CreateFlag> flag,
      boolean createParent, short replication, long blockSize)
      throws AccessControlException, SafeModeException,
      FileAlreadyExistsException, UnresolvedLinkException,
      FileNotFoundException, ParentNotDirectoryException, IOException {
    boolean skipSync = false;
    final HdfsFileStatus stat;
    FSPermissionChecker pc = getPermissionChecker();
    writeLock();
    try {
      checkOperation(OperationCategory.WRITE);
      startFileInternal(pc, src, permissions, holder, clientMachine, flag,
          createParent, replication, blockSize);
      stat = dir.getFileInfo(src, false);
    } catch (StandbyException se) {
      skipSync = true;
      throw se;
    } finally {
      writeUnlock();
      // There might be transactions logged while trying to recover the lease.
      // They need to be sync'ed even when an exception was thrown.
      if (!skipSync) {
        getEditLog().logSync();
      }
    } 

    if (isAuditEnabled() && isExternalInvocation()) {
      logAuditEvent(UserGroupInformation.getCurrentUser(),
                    getRemoteIp(),
                    "create", src, null, stat);
    }
    return stat;
  }

  /**
   * Create new or open an existing file for append.<p>
   * 
   * In case of opening the file for append, the method returns the last
   * block of the file if this is a partial block, which can still be used
   * for writing more data. The client uses the returned block locations
   * to form the data pipeline for this block.<br>
   * The method returns null if the last block is full or if this is a 
   * new file. The client then allocates a new block with the next call
   * using {@link NameNode#addBlock()}.<p>
   *
   * For description of parameters and exceptions thrown see 
   * {@link ClientProtocol#create()}
   * 
   * @return the last block locations if the block is partial or null otherwise
   */
  private LocatedBlock startFileInternal(FSPermissionChecker pc, String src,
      PermissionStatus permissions, String holder, String clientMachine,
      EnumSet<CreateFlag> flag, boolean createParent, short replication,
      long blockSize) throws SafeModeException, FileAlreadyExistsException,
      AccessControlException, UnresolvedLinkException, FileNotFoundException,
      ParentNotDirectoryException, IOException {
    assert hasWriteLock();
    if (NameNode.stateChangeLog.isDebugEnabled()) {
      NameNode.stateChangeLog.debug("DIR* NameSystem.startFile: src=" + src
          + ", holder=" + holder
          + ", clientMachine=" + clientMachine
          + ", createParent=" + createParent
          + ", replication=" + replication
          + ", createFlag=" + flag.toString());
    }
    if (isInSafeMode()) {
      throw new SafeModeException("Cannot create file" + src, safeMode);
    }
    if (!DFSUtil.isValidName(src)) {
      throw new InvalidPathException(src);
    }

    // Verify that the destination does not exist as a directory already.
    final INodesInPath iip = dir.getINodesInPath4Write(src);
    final INode myFile = iip.getLastINode();
    if (myFile != null && myFile.isDirectory()) {
      throw new FileAlreadyExistsException("Cannot create file " + src
          + "; already exists as a directory.");
    }

    boolean overwrite = flag.contains(CreateFlag.OVERWRITE);
    boolean append = flag.contains(CreateFlag.APPEND);
    if (isPermissionEnabled) {
<<<<<<< HEAD
      if (append || (overwrite && myFile != null)) {
        checkPathAccess(src, FsAction.WRITE);
=======
      if (append || (overwrite && pathExists)) {
        checkPathAccess(pc, src, FsAction.WRITE);
>>>>>>> 46b8ff52
      } else {
        checkAncestorAccess(pc, src, FsAction.WRITE);
      }
    }

    if (!createParent) {
      verifyParentDir(src);
    }

    try {
      blockManager.verifyReplication(src, replication, clientMachine);
      boolean create = flag.contains(CreateFlag.CREATE);
      
      if (myFile == null) {
        if (!create) {
          throw new FileNotFoundException("failed to overwrite or append to non-existent file "
            + src + " on client " + clientMachine);
        }
      } else {
        // File exists - must be one of append or overwrite
        if (overwrite) {
          delete(src, true);
        } else {
          // Opening an existing file for write - may need to recover lease.
          recoverLeaseInternal(myFile, src, holder, clientMachine, false);

          if (!append) {
            throw new FileAlreadyExistsException("failed to create file " + src
                + " on client " + clientMachine
                + " because the file exists");
          }
        }
      }

      final DatanodeDescriptor clientNode = 
          blockManager.getDatanodeManager().getDatanodeByHost(clientMachine);

      if (append && myFile != null) {
        final INodeFile f = INodeFile.valueOf(myFile, src); 
        return prepareFileForWrite(src, f, holder, clientMachine, clientNode,
            true, iip.getLatestSnapshot());
      } else {
       // Now we can add the name to the filesystem. This file has no
       // blocks associated with it.
       //
       checkFsObjectLimit();

        // increment global generation stamp
        long genstamp = nextGenerationStamp();
        INodeFileUnderConstruction newNode = dir.addFile(src, permissions,
            replication, blockSize, holder, clientMachine, clientNode, genstamp);
        if (newNode == null) {
          throw new IOException("DIR* NameSystem.startFile: " +
                                "Unable to add file to namespace.");
        }
        leaseManager.addLease(newNode.getClientName(), src);

        // record file record in log, record new generation stamp
        getEditLog().logOpenFile(src, newNode);
        if (NameNode.stateChangeLog.isDebugEnabled()) {
          NameNode.stateChangeLog.debug("DIR* NameSystem.startFile: "
                                     +"add "+src+" to namespace for "+holder);
        }
      }
    } catch (IOException ie) {
      NameNode.stateChangeLog.warn("DIR* NameSystem.startFile: "
                                   +ie.getMessage());
      throw ie;
    }
    return null;
  }
  
  /**
   * Replace current node with a INodeUnderConstruction.
   * Recreate in-memory lease record.
   * 
   * @param src path to the file
   * @param file existing file object
   * @param leaseHolder identifier of the lease holder on this file
   * @param clientMachine identifier of the client machine
   * @param clientNode if the client is collocated with a DN, that DN's descriptor
   * @param writeToEditLog whether to persist this change to the edit log
   * @return the last block locations if the block is partial or null otherwise
   * @throws UnresolvedLinkException
   * @throws IOException
   */
  LocatedBlock prepareFileForWrite(String src, INodeFile file,
      String leaseHolder, String clientMachine, DatanodeDescriptor clientNode,
      boolean writeToEditLog, Snapshot latestSnapshot) throws IOException {
    file = file.recordModification(latestSnapshot);
    final INodeFileUnderConstruction cons = file.toUnderConstruction(
        leaseHolder, clientMachine, clientNode);

    dir.replaceINodeFile(src, file, cons);
    leaseManager.addLease(cons.getClientName(), src);
    
    LocatedBlock ret = blockManager.convertLastBlockToUnderConstruction(cons);
    if (writeToEditLog) {
      getEditLog().logOpenFile(src, cons);
    }
    return ret;
  }

  /**
   * Recover lease;
   * Immediately revoke the lease of the current lease holder and start lease
   * recovery so that the file can be forced to be closed.
   * 
   * @param src the path of the file to start lease recovery
   * @param holder the lease holder's name
   * @param clientMachine the client machine's name
   * @return true if the file is already closed
   * @throws IOException
   */
  boolean recoverLease(String src, String holder, String clientMachine)
      throws IOException {
    boolean skipSync = false;
    FSPermissionChecker pc = getPermissionChecker();
    writeLock();
    try {
      checkOperation(OperationCategory.WRITE);

      if (isInSafeMode()) {
        throw new SafeModeException(
            "Cannot recover the lease of " + src, safeMode);
      }
      if (!DFSUtil.isValidName(src)) {
        throw new IOException("Invalid file name: " + src);
      }
  
      final INodeFile inode = INodeFile.valueOf(dir.getINode(src), src);
      if (!inode.isUnderConstruction()) {
        return true;
      }
      if (isPermissionEnabled) {
        checkPathAccess(pc, src, FsAction.WRITE);
      }
  
      recoverLeaseInternal(inode, src, holder, clientMachine, true);
    } catch (StandbyException se) {
      skipSync = true;
      throw se;
    } finally {
      writeUnlock();
      // There might be transactions logged while trying to recover the lease.
      // They need to be sync'ed even when an exception was thrown.
      if (!skipSync) {
        getEditLog().logSync();
      }
    }
    return false;
  }

  private void recoverLeaseInternal(INode fileInode, 
      String src, String holder, String clientMachine, boolean force)
      throws IOException {
    assert hasWriteLock();
    if (fileInode != null && fileInode.isUnderConstruction()) {
      INodeFileUnderConstruction pendingFile = (INodeFileUnderConstruction) fileInode;
      //
      // If the file is under construction , then it must be in our
      // leases. Find the appropriate lease record.
      //
      Lease lease = leaseManager.getLease(holder);
      //
      // We found the lease for this file. And surprisingly the original
      // holder is trying to recreate this file. This should never occur.
      //
      if (!force && lease != null) {
        Lease leaseFile = leaseManager.getLeaseByPath(src);
        if ((leaseFile != null && leaseFile.equals(lease)) ||
            lease.getHolder().equals(holder)) { 
          throw new AlreadyBeingCreatedException(
            "failed to create file " + src + " for " + holder +
            " on client " + clientMachine + 
            " because current leaseholder is trying to recreate file.");
        }
      }
      //
      // Find the original holder.
      //
      lease = leaseManager.getLease(pendingFile.getClientName());
      if (lease == null) {
        throw new AlreadyBeingCreatedException(
          "failed to create file " + src + " for " + holder +
          " on client " + clientMachine + 
          " because pendingCreates is non-null but no leases found.");
      }
      if (force) {
        // close now: no need to wait for soft lease expiration and 
        // close only the file src
        LOG.info("recoverLease: " + lease + ", src=" + src +
          " from client " + pendingFile.getClientName());
        internalReleaseLease(lease, src, holder);
      } else {
        assert lease.getHolder().equals(pendingFile.getClientName()) :
          "Current lease holder " + lease.getHolder() +
          " does not match file creator " + pendingFile.getClientName();
        //
        // If the original holder has not renewed in the last SOFTLIMIT 
        // period, then start lease recovery.
        //
        if (lease.expiredSoftLimit()) {
          LOG.info("startFile: recover " + lease + ", src=" + src + " client "
              + pendingFile.getClientName());
          boolean isClosed = internalReleaseLease(lease, src, null);
          if(!isClosed)
            throw new RecoveryInProgressException(
                "Failed to close file " + src +
                ". Lease recovery is in progress. Try again later.");
        } else {
          final BlockInfo lastBlock = pendingFile.getLastBlock();
          if (lastBlock != null
              && lastBlock.getBlockUCState() == BlockUCState.UNDER_RECOVERY) {
            throw new RecoveryInProgressException("Recovery in progress, file ["
                + src + "], " + "lease owner [" + lease.getHolder() + "]");
          } else {
            throw new AlreadyBeingCreatedException("Failed to create file ["
                + src + "] for [" + holder + "] on client [" + clientMachine
                + "], because this file is already being created by ["
                + pendingFile.getClientName() + "] on ["
                + pendingFile.getClientMachine() + "]");
          }
        }
      }
    }
  }

  /**
   * Append to an existing file in the namespace.
   */
  LocatedBlock appendFile(String src, String holder, String clientMachine)
      throws AccessControlException, SafeModeException,
      FileAlreadyExistsException, FileNotFoundException,
      ParentNotDirectoryException, IOException {
    try {
      return appendFileInt(src, holder, clientMachine);
    } catch (AccessControlException e) {
      if (isAuditEnabled() && isExternalInvocation()) {
        logAuditEvent(false, UserGroupInformation.getCurrentUser(),
                      getRemoteIp(),
                      "append", src, null, null);
      }
      throw e;
    }
  }

  private LocatedBlock appendFileInt(String src, String holder, String clientMachine)
      throws AccessControlException, SafeModeException,
      FileAlreadyExistsException, FileNotFoundException,
      ParentNotDirectoryException, IOException {
    boolean skipSync = false;
    if (!supportAppends) {
      throw new UnsupportedOperationException(
          "Append is not enabled on this NameNode. Use the " +
          DFS_SUPPORT_APPEND_KEY + " configuration option to enable it.");
    }
    LocatedBlock lb = null;
    FSPermissionChecker pc = getPermissionChecker();
    writeLock();
    try {
      checkOperation(OperationCategory.WRITE);

      lb = startFileInternal(pc, src, null, holder, clientMachine, 
                        EnumSet.of(CreateFlag.APPEND), 
                        false, blockManager.maxReplication, 0);
    } catch (StandbyException se) {
      skipSync = true;
      throw se;
    } finally {
      writeUnlock();
      // There might be transactions logged while trying to recover the lease.
      // They need to be sync'ed even when an exception was thrown.
      if (!skipSync) {
        getEditLog().logSync();
      }
    }
    if (lb != null) {
      if (NameNode.stateChangeLog.isDebugEnabled()) {
        NameNode.stateChangeLog.debug("DIR* NameSystem.appendFile: file "
            +src+" for "+holder+" at "+clientMachine
            +" block " + lb.getBlock()
            +" block size " + lb.getBlock().getNumBytes());
      }
    }
    if (isAuditEnabled() && isExternalInvocation()) {
      logAuditEvent(UserGroupInformation.getCurrentUser(),
                    getRemoteIp(),
                    "append", src, null, null);
    }
    return lb;
  }

  ExtendedBlock getExtendedBlock(Block blk) {
    return new ExtendedBlock(blockPoolId, blk);
  }
  
  void setBlockPoolId(String bpid) {
    blockPoolId = bpid;
    blockManager.setBlockPoolId(blockPoolId);
  }

  /**
   * The client would like to obtain an additional block for the indicated
   * filename (which is being written-to).  Return an array that consists
   * of the block, plus a set of machines.  The first on this list should
   * be where the client writes data.  Subsequent items in the list must
   * be provided in the connection to the first datanode.
   *
   * Make sure the previous blocks have been reported by datanodes and
   * are replicated.  Will return an empty 2-elt array if we want the
   * client to "try again later".
   */
  LocatedBlock getAdditionalBlock(String src, long fileId, String clientName,
      ExtendedBlock previous, HashMap<Node, Node> excludedNodes)
      throws LeaseExpiredException, NotReplicatedYetException,
      QuotaExceededException, SafeModeException, UnresolvedLinkException,
      IOException {
    long blockSize;
    int replication;
    DatanodeDescriptor clientNode = null;

    if(NameNode.stateChangeLog.isDebugEnabled()) {
      NameNode.stateChangeLog.debug(
          "BLOCK* NameSystem.getAdditionalBlock: file "
          +src+" for "+clientName);
    }

    // Part I. Analyze the state of the file with respect to the input data.
    readLock();
    try {
      LocatedBlock[] onRetryBlock = new LocatedBlock[1];
      final INode[] inodes = analyzeFileState(
          src, fileId, clientName, previous, onRetryBlock).getINodes();
      final INodeFileUnderConstruction pendingFile =
          (INodeFileUnderConstruction) inodes[inodes.length - 1];

      if(onRetryBlock[0] != null) {
        // This is a retry. Just return the last block.
        return onRetryBlock[0];
      }

      blockSize = pendingFile.getPreferredBlockSize();
      clientNode = pendingFile.getClientNode();
      replication = pendingFile.getFileReplication();
    } finally {
      readUnlock();
    }

    // choose targets for the new block to be allocated.
    final DatanodeDescriptor targets[] = getBlockManager().chooseTarget(
        src, replication, clientNode, excludedNodes, blockSize);

    // Part II.
    // Allocate a new block, add it to the INode and the BlocksMap. 
    Block newBlock = null;
    long offset;
    writeLock();
    try {
      // Run the full analysis again, since things could have changed
      // while chooseTarget() was executing.
      LocatedBlock[] onRetryBlock = new LocatedBlock[1];
      INodesInPath inodesInPath =
          analyzeFileState(src, fileId, clientName, previous, onRetryBlock);
      INode[] inodes = inodesInPath.getINodes();
      final INodeFileUnderConstruction pendingFile =
          (INodeFileUnderConstruction) inodes[inodes.length - 1];

      if(onRetryBlock[0] != null) {
        // This is a retry. Just return the last block.
        return onRetryBlock[0];
      }

      // commit the last block and complete it if it has minimum replicas
      commitOrCompleteLastBlock(pendingFile,
                                ExtendedBlock.getLocalBlock(previous));

      // allocate new block, record block locations in INode.
      newBlock = createNewBlock();
      saveAllocatedBlock(src, inodesInPath, newBlock, targets);

      dir.persistBlocks(src, pendingFile);
      offset = pendingFile.computeFileSize();
    } finally {
      writeUnlock();
    }
    if (persistBlocks) {
      getEditLog().logSync();
    }

    // Return located block
    return makeLocatedBlock(newBlock, targets, offset);
  }

  INodesInPath analyzeFileState(String src,
                                long fileId,
                                String clientName,
                                ExtendedBlock previous,
                                LocatedBlock[] onRetryBlock)
          throws IOException  {
    assert hasReadOrWriteLock();

    checkBlock(previous);
    onRetryBlock[0] = null;
    checkOperation(OperationCategory.WRITE);
    if (isInSafeMode()) {
      throw new SafeModeException("Cannot add block to " + src, safeMode);
    }

    // have we exceeded the configured limit of fs objects.
    checkFsObjectLimit();

    Block previousBlock = ExtendedBlock.getLocalBlock(previous);
    final INodesInPath inodesInPath = dir.getINodesInPath4Write(src);
    final INode[] inodes = inodesInPath.getINodes();
    final INodeFileUnderConstruction pendingFile
        = checkLease(src, fileId, clientName, inodes[inodes.length - 1]);
    BlockInfo lastBlockInFile = pendingFile.getLastBlock();
    if (!Block.matchingIdAndGenStamp(previousBlock, lastBlockInFile)) {
      // The block that the client claims is the current last block
      // doesn't match up with what we think is the last block. There are
      // four possibilities:
      // 1) This is the first block allocation of an append() pipeline
      //    which started appending exactly at a block boundary.
      //    In this case, the client isn't passed the previous block,
      //    so it makes the allocateBlock() call with previous=null.
      //    We can distinguish this since the last block of the file
      //    will be exactly a full block.
      // 2) This is a retry from a client that missed the response of a
      //    prior getAdditionalBlock() call, perhaps because of a network
      //    timeout, or because of an HA failover. In that case, we know
      //    by the fact that the client is re-issuing the RPC that it
      //    never began to write to the old block. Hence it is safe to
      //    to return the existing block.
      // 3) This is an entirely bogus request/bug -- we should error out
      //    rather than potentially appending a new block with an empty
      //    one in the middle, etc
      // 4) This is a retry from a client that timed out while
      //    the prior getAdditionalBlock() is still being processed,
      //    currently working on chooseTarget(). 
      //    There are no means to distinguish between the first and 
      //    the second attempts in Part I, because the first one hasn't
      //    changed the namesystem state yet.
      //    We run this analysis again in Part II where case 4 is impossible.

      BlockInfo penultimateBlock = pendingFile.getPenultimateBlock();
      if (previous == null &&
          lastBlockInFile != null &&
          lastBlockInFile.getNumBytes() == pendingFile.getPreferredBlockSize() &&
          lastBlockInFile.isComplete()) {
        // Case 1
        if (NameNode.stateChangeLog.isDebugEnabled()) {
           NameNode.stateChangeLog.debug(
               "BLOCK* NameSystem.allocateBlock: handling block allocation" +
               " writing to a file with a complete previous block: src=" +
               src + " lastBlock=" + lastBlockInFile);
        }
      } else if (Block.matchingIdAndGenStamp(penultimateBlock, previousBlock)) {
        if (lastBlockInFile.getNumBytes() != 0) {
          throw new IOException(
              "Request looked like a retry to allocate block " +
              lastBlockInFile + " but it already contains " +
              lastBlockInFile.getNumBytes() + " bytes");
        }

        // Case 2
        // Return the last block.
        NameNode.stateChangeLog.info("BLOCK* allocateBlock: " +
            "caught retry for allocation of a new block in " +
            src + ". Returning previously allocated block " + lastBlockInFile);
        long offset = pendingFile.computeFileSize();
        onRetryBlock[0] = makeLocatedBlock(lastBlockInFile,
            ((BlockInfoUnderConstruction)lastBlockInFile).getExpectedLocations(),
            offset);
        return inodesInPath;
      } else {
        // Case 3
        throw new IOException("Cannot allocate block in " + src + ": " +
            "passed 'previous' block " + previous + " does not match actual " +
            "last block in file " + lastBlockInFile);
      }
    }

    // Check if the penultimate block is minimally replicated
    if (!checkFileProgress(pendingFile, false)) {
      throw new NotReplicatedYetException("Not replicated yet: " + src);
    }
    return inodesInPath;
  }

  LocatedBlock makeLocatedBlock(Block blk,
                                        DatanodeInfo[] locs,
                                        long offset) throws IOException {
    LocatedBlock lBlk = new LocatedBlock(
        getExtendedBlock(blk), locs, offset);
    getBlockManager().setBlockToken(
        lBlk, BlockTokenSecretManager.AccessMode.WRITE);
    return lBlk;
  }

  /** @see NameNode#getAdditionalDatanode(String, ExtendedBlock, DatanodeInfo[], DatanodeInfo[], int, String) */
  LocatedBlock getAdditionalDatanode(final String src, final ExtendedBlock blk,
      final DatanodeInfo[] existings,  final HashMap<Node, Node> excludes,
      final int numAdditionalNodes, final String clientName
      ) throws IOException {
    //check if the feature is enabled
    dtpReplaceDatanodeOnFailure.checkEnabled();

    final DatanodeDescriptor clientnode;
    final long preferredblocksize;
    final List<DatanodeDescriptor> chosen;
    readLock();
    try {
      checkOperation(OperationCategory.WRITE);
      //check safe mode
      if (isInSafeMode()) {
        throw new SafeModeException("Cannot add datanode; src=" + src
            + ", blk=" + blk, safeMode);
      }

      //check lease
      final INodeFileUnderConstruction file = checkLease(src, clientName);
      clientnode = file.getClientNode();
      preferredblocksize = file.getPreferredBlockSize();

      //find datanode descriptors
      chosen = new ArrayList<DatanodeDescriptor>();
      for(DatanodeInfo d : existings) {
        final DatanodeDescriptor descriptor = blockManager.getDatanodeManager(
            ).getDatanode(d);
        if (descriptor != null) {
          chosen.add(descriptor);
        }
      }
    } finally {
      readUnlock();
    }

    // choose new datanodes.
    final DatanodeInfo[] targets = blockManager.getBlockPlacementPolicy(
        ).chooseTarget(src, numAdditionalNodes, clientnode, chosen, true,
        excludes, preferredblocksize);
    final LocatedBlock lb = new LocatedBlock(blk, targets);
    blockManager.setBlockToken(lb, AccessMode.COPY);
    return lb;
  }

  /**
   * The client would like to let go of the given block
   */
  boolean abandonBlock(ExtendedBlock b, String src, String holder)
      throws LeaseExpiredException, FileNotFoundException,
      UnresolvedLinkException, IOException {
    writeLock();
    try {
      checkOperation(OperationCategory.WRITE);
      //
      // Remove the block from the pending creates list
      //
      if(NameNode.stateChangeLog.isDebugEnabled()) {
        NameNode.stateChangeLog.debug("BLOCK* NameSystem.abandonBlock: "
                                      +b+"of file "+src);
      }
      if (isInSafeMode()) {
        throw new SafeModeException("Cannot abandon block " + b +
                                    " for fle" + src, safeMode);
      }
      INodeFileUnderConstruction file = checkLease(src, holder);
      dir.removeBlock(src, file, ExtendedBlock.getLocalBlock(b));
      if(NameNode.stateChangeLog.isDebugEnabled()) {
        NameNode.stateChangeLog.debug("BLOCK* NameSystem.abandonBlock: "
                                      + b + " is removed from pendingCreates");
      }
      dir.persistBlocks(src, file);
    } finally {
      writeUnlock();
    }
    if (persistBlocks) {
      getEditLog().logSync();
    }

    return true;
  }
  
  /** make sure that we still have the lease on this file. */
  private INodeFileUnderConstruction checkLease(String src, String holder)
      throws LeaseExpiredException, UnresolvedLinkException,
      FileNotFoundException {
    return checkLease(src, INodeId.GRANDFATHER_INODE_ID, holder,
        dir.getINode(src));
  }
  
  private INodeFileUnderConstruction checkLease(String src, long fileId,
      String holder, INode file) throws LeaseExpiredException,
      FileNotFoundException {
    assert hasReadOrWriteLock();
    if (file == null || !(file instanceof INodeFile)) {
      Lease lease = leaseManager.getLease(holder);
      throw new LeaseExpiredException(
          "No lease on " + src + ": File does not exist. "
          + (lease != null ? lease.toString()
              : "Holder " + holder + " does not have any open files."));
    }
    if (!file.isUnderConstruction()) {
      Lease lease = leaseManager.getLease(holder);
      throw new LeaseExpiredException(
          "No lease on " + src + ": File is not open for writing. "
          + (lease != null ? lease.toString()
              : "Holder " + holder + " does not have any open files."));
    }
    INodeFileUnderConstruction pendingFile = (INodeFileUnderConstruction)file;
    if (holder != null && !pendingFile.getClientName().equals(holder)) {
      throw new LeaseExpiredException("Lease mismatch on " + src + " owned by "
          + pendingFile.getClientName() + " but is accessed by " + holder);
    }
    INodeId.checkId(fileId, pendingFile);
    return pendingFile;
  }
 
  /**
   * Complete in-progress write to the given file.
   * @return true if successful, false if the client should continue to retry
   *         (e.g if not all blocks have reached minimum replication yet)
   * @throws IOException on error (eg lease mismatch, file not open, file deleted)
   */
  boolean completeFile(String src, String holder, ExtendedBlock last) 
    throws SafeModeException, UnresolvedLinkException, IOException {
    checkBlock(last);
    boolean success = false;
    writeLock();
    try {
      checkOperation(OperationCategory.WRITE);

      success = completeFileInternal(src, holder, 
        ExtendedBlock.getLocalBlock(last));
    } finally {
      writeUnlock();
    }
    getEditLog().logSync();
    return success;
  }

  private boolean completeFileInternal(String src, 
      String holder, Block last) throws SafeModeException,
      UnresolvedLinkException, IOException {
    assert hasWriteLock();
    if (NameNode.stateChangeLog.isDebugEnabled()) {
      NameNode.stateChangeLog.debug("DIR* NameSystem.completeFile: " +
          src + " for " + holder);
    }
    if (isInSafeMode()) {
      throw new SafeModeException("Cannot complete file " + src, safeMode);
    }

    final INodesInPath iip = dir.getLastINodeInPath(src);
    final INodeFileUnderConstruction pendingFile;
    try {
      pendingFile = checkLease(src, INodeId.GRANDFATHER_INODE_ID,
          holder, iip.getINode(0)); 
    } catch (LeaseExpiredException lee) {
      final INode inode = dir.getINode(src);
      if (inode != null && inode instanceof INodeFile && !inode.isUnderConstruction()) {
        // This could be a retry RPC - i.e the client tried to close
        // the file, but missed the RPC response. Thus, it is trying
        // again to close the file. If the file still exists and
        // the client's view of the last block matches the actual
        // last block, then we'll treat it as a successful close.
        // See HDFS-3031.
        final Block realLastBlock = ((INodeFile)inode).getLastBlock();
        if (Block.matchingIdAndGenStamp(last, realLastBlock)) {
          NameNode.stateChangeLog.info("DIR* completeFile: " +
              "request from " + holder + " to complete " + src +
              " which is already closed. But, it appears to be an RPC " +
              "retry. Returning success");
          return true;
        }
      }
      throw lee;
    }
    // commit the last block and complete it if it has minimum replicas
    commitOrCompleteLastBlock(pendingFile, last);

    if (!checkFileProgress(pendingFile, true)) {
      return false;
    }

    finalizeINodeFileUnderConstruction(src, pendingFile,
        iip.getLatestSnapshot());

    NameNode.stateChangeLog.info("DIR* completeFile: " + src + " is closed by "
        + holder);
    return true;
  }

  /**
   * Save allocated block at the given pending filename
   * 
   * @param src path to the file
   * @param inodesInPath representing each of the components of src. 
   *                     The last INode is the INode for the file.
   * @throws QuotaExceededException If addition of block exceeds space quota
   */
  BlockInfo saveAllocatedBlock(String src, INodesInPath inodesInPath,
      Block newBlock, DatanodeDescriptor targets[]) throws IOException {
    assert hasWriteLock();
    BlockInfo b = dir.addBlock(src, inodesInPath, newBlock, targets);
    NameNode.stateChangeLog.info("BLOCK* allocateBlock: " + src + ". "
        + getBlockPoolId() + " " + b);
    for (DatanodeDescriptor dn : targets) {
      dn.incBlocksScheduled();
    }
    return b;
  }

  /**
   * Create new block with a unique block id and a new generation stamp.
   */
  Block createNewBlock() throws IOException {
    assert hasWriteLock();
    Block b = new Block(getFSImage().getUniqueBlockId(), 0, 0); 
    // Increment the generation stamp for every new block.
    b.setGenerationStamp(nextGenerationStamp());
    return b;
  }

  /**
   * Check that the indicated file's blocks are present and
   * replicated.  If not, return false. If checkall is true, then check
   * all blocks, otherwise check only penultimate block.
   */
  boolean checkFileProgress(INodeFile v, boolean checkall) {
    readLock();
    try {
      if (checkall) {
        //
        // check all blocks of the file.
        //
        for (BlockInfo block: v.getBlocks()) {
          if (!block.isComplete()) {
            LOG.info("BLOCK* checkFileProgress: " + block
                + " has not reached minimal replication "
                + blockManager.minReplication);
            return false;
          }
        }
      } else {
        //
        // check the penultimate block of this file
        //
        BlockInfo b = v.getPenultimateBlock();
        if (b != null && !b.isComplete()) {
          LOG.info("BLOCK* checkFileProgress: " + b
              + " has not reached minimal replication "
              + blockManager.minReplication);
          return false;
        }
      }
      return true;
    } finally {
      readUnlock();
    }
  }

  ////////////////////////////////////////////////////////////////
  // Here's how to handle block-copy failure during client write:
  // -- As usual, the client's write should result in a streaming
  // backup write to a k-machine sequence.
  // -- If one of the backup machines fails, no worries.  Fail silently.
  // -- Before client is allowed to close and finalize file, make sure
  // that the blocks are backed up.  Namenode may have to issue specific backup
  // commands to make up for earlier datanode failures.  Once all copies
  // are made, edit namespace and return to client.
  ////////////////////////////////////////////////////////////////

  /** 
   * Change the indicated filename. 
   * @deprecated Use {@link #renameTo(String, String, Options.Rename...)} instead.
   */
  @Deprecated
  boolean renameTo(String src, String dst) 
      throws IOException, UnresolvedLinkException {
    try {
      return renameToInt(src, dst);
    } catch (AccessControlException e) {
      if (isAuditEnabled() && isExternalInvocation()) {
        logAuditEvent(false, UserGroupInformation.getCurrentUser(),
                      getRemoteIp(),
                      "rename", src, dst, null);
      }
      throw e;
    }
  }

  private boolean renameToInt(String src, String dst) 
    throws IOException, UnresolvedLinkException {
    boolean status = false;
    HdfsFileStatus resultingStat = null;
    if (NameNode.stateChangeLog.isDebugEnabled()) {
      NameNode.stateChangeLog.debug("DIR* NameSystem.renameTo: " + src +
          " to " + dst);
    }
    FSPermissionChecker pc = getPermissionChecker();
    writeLock();
    try {
      checkOperation(OperationCategory.WRITE);

      status = renameToInternal(pc, src, dst);
      if (status && isAuditEnabled() && isExternalInvocation()) {
        resultingStat = dir.getFileInfo(dst, false);
      }
    } finally {
      writeUnlock();
    }
    getEditLog().logSync();
    if (status && isAuditEnabled() && isExternalInvocation()) {
      logAuditEvent(UserGroupInformation.getCurrentUser(),
                    getRemoteIp(),
                    "rename", src, dst, resultingStat);
    }
    return status;
  }

  /** @deprecated See {@link #renameTo(String, String)} */
  @Deprecated
  private boolean renameToInternal(FSPermissionChecker pc, String src, String dst)
    throws IOException, UnresolvedLinkException {
    assert hasWriteLock();
    if (isInSafeMode()) {
      throw new SafeModeException("Cannot rename " + src, safeMode);
    }
    if (!DFSUtil.isValidName(dst)) {
      throw new IOException("Invalid name: " + dst);
    }
    if (isPermissionEnabled) {
      //We should not be doing this.  This is move() not renameTo().
      //but for now,
      //NOTE: yes, this is bad!  it's assuming much lower level behavior
      //      of rewriting the dst
      String actualdst = dir.isDir(dst)?
          dst + Path.SEPARATOR + new Path(src).getName(): dst;
      checkParentAccess(pc, src, FsAction.WRITE);
      checkAncestorAccess(pc, actualdst, FsAction.WRITE);
    }

    if (dir.renameTo(src, dst)) {
      return true;
    }
    return false;
  }
  

  /** Rename src to dst */
  void renameTo(String src, String dst, Options.Rename... options)
      throws IOException, UnresolvedLinkException {
    HdfsFileStatus resultingStat = null;
    if (NameNode.stateChangeLog.isDebugEnabled()) {
      NameNode.stateChangeLog.debug("DIR* NameSystem.renameTo: with options - "
          + src + " to " + dst);
    }
    FSPermissionChecker pc = getPermissionChecker();
    writeLock();
    try {
      checkOperation(OperationCategory.WRITE);
      renameToInternal(pc, src, dst, options);
      if (isAuditEnabled() && isExternalInvocation()) {
        resultingStat = dir.getFileInfo(dst, false); 
      }
    } finally {
      writeUnlock();
    }
    getEditLog().logSync();
    if (isAuditEnabled() && isExternalInvocation()) {
      StringBuilder cmd = new StringBuilder("rename options=");
      for (Rename option : options) {
        cmd.append(option.value()).append(" ");
      }
      logAuditEvent(UserGroupInformation.getCurrentUser(), getRemoteIp(),
                    cmd.toString(), src, dst, resultingStat);
    }
  }

  private void renameToInternal(FSPermissionChecker pc, String src, String dst,
      Options.Rename... options) throws IOException {
    assert hasWriteLock();
    if (isInSafeMode()) {
      throw new SafeModeException("Cannot rename " + src, safeMode);
    }
    if (!DFSUtil.isValidName(dst)) {
      throw new InvalidPathException("Invalid name: " + dst);
    }
    if (isPermissionEnabled) {
      checkParentAccess(pc, src, FsAction.WRITE);
      checkAncestorAccess(pc, dst, FsAction.WRITE);
    }

    dir.renameTo(src, dst, options);
  }
  
  /**
   * Remove the indicated file from namespace.
   * 
   * @see ClientProtocol#delete(String, boolean) for detailed descriptoin and 
   * description of exceptions
   */
  boolean delete(String src, boolean recursive)
      throws AccessControlException, SafeModeException,
      UnresolvedLinkException, IOException {
    try {
      return deleteInt(src, recursive);
    } catch (AccessControlException e) {
      if (isAuditEnabled() && isExternalInvocation()) {
        logAuditEvent(false, UserGroupInformation.getCurrentUser(),
                      getRemoteIp(),
                      "delete", src, null, null);
      }
      throw e;
    }
  }
      
  private boolean deleteInt(String src, boolean recursive)
      throws AccessControlException, SafeModeException,
      UnresolvedLinkException, IOException {
    if (NameNode.stateChangeLog.isDebugEnabled()) {
      NameNode.stateChangeLog.debug("DIR* NameSystem.delete: " + src);
    }
    boolean status = deleteInternal(src, recursive, true);
    if (status && isAuditEnabled() && isExternalInvocation()) {
      logAuditEvent(UserGroupInformation.getCurrentUser(),
                    getRemoteIp(),
                    "delete", src, null, null);
    }
    return status;
  }
    
  private FSPermissionChecker getPermissionChecker()
      throws AccessControlException {
    return new FSPermissionChecker(fsOwnerShortUserName, supergroup);
  }
  /**
   * Remove a file/directory from the namespace.
   * <p>
   * For large directories, deletion is incremental. The blocks under
   * the directory are collected and deleted a small number at a time holding
   * the {@link FSNamesystem} lock.
   * <p>
   * For small directory or file the deletion is done in one shot.
   * 
   * @see ClientProtocol#delete(String, boolean) for description of exceptions
   */
  private boolean deleteInternal(String src, boolean recursive,
      boolean enforcePermission)
      throws AccessControlException, SafeModeException, UnresolvedLinkException,
             IOException {
    BlocksMapUpdateInfo collectedBlocks = new BlocksMapUpdateInfo();
    FSPermissionChecker pc = getPermissionChecker();
    writeLock();
    try {
      checkOperation(OperationCategory.WRITE);
      if (isInSafeMode()) {
        throw new SafeModeException("Cannot delete " + src, safeMode);
      }
      if (!recursive && dir.isNonEmptyDirectory(src)) {
        throw new IOException(src + " is non empty");
      }
      if (enforcePermission && isPermissionEnabled) {
        checkPermission(pc, src, false, null, FsAction.WRITE, null, FsAction.ALL);
      }
      // Unlink the target directory from directory tree
      if (!dir.delete(src, collectedBlocks)) {
        return false;
      }
    } finally {
      writeUnlock();
    }
    getEditLog().logSync(); 
    removeBlocks(collectedBlocks); // Incremental deletion of blocks
    collectedBlocks.clear();
    if (NameNode.stateChangeLog.isDebugEnabled()) {
      NameNode.stateChangeLog.debug("DIR* Namesystem.delete: "
        + src +" is removed");
    }
    return true;
  }

  /**
   * From the given list, incrementally remove the blocks from blockManager
   * Writelock is dropped and reacquired every BLOCK_DELETION_INCREMENT to
   * ensure that other waiters on the lock can get in. See HDFS-2938
   * 
   * @param blocks
   *          An instance of {@link BlocksMapUpdateInfo} which contains a list
   *          of blocks that need to be removed from blocksMap
   */
  void removeBlocks(BlocksMapUpdateInfo blocks) {
    int start = 0;
    int end = 0;
    List<Block> toDeleteList = blocks.getToDeleteList();
    while (start < toDeleteList.size()) {
      end = BLOCK_DELETION_INCREMENT + start;
      end = end > toDeleteList.size() ? toDeleteList.size() : end;
      writeLock();
      try {
        for (int i = start; i < end; i++) {
          blockManager.removeBlock(toDeleteList.get(i));
        }
      } finally {
        writeUnlock();
      }
      start = end;
    }
  }
  
  /**
   * Remove leases and blocks related to a given path
   * @param src The given path
   * @param blocks Containing the list of blocks to be deleted from blocksMap
   */
  void removePathAndBlocks(String src, BlocksMapUpdateInfo blocks) {
    assert hasWriteLock();
    leaseManager.removeLeaseWithPrefixPath(src);
    if (blocks == null) {
      return;
    }
    
    // In the case that we are a Standby tailing edits from the
    // active while in safe-mode, we need to track the total number
    // of blocks and safe blocks in the system.
    boolean trackBlockCounts = isSafeModeTrackingBlocks();
    int numRemovedComplete = 0, numRemovedSafe = 0;

    for (Block b : blocks.getToDeleteList()) {
      if (trackBlockCounts) {
        BlockInfo bi = blockManager.getStoredBlock(b);
        if (bi.isComplete()) {
          numRemovedComplete++;
          if (bi.numNodes() >= blockManager.minReplication) {
            numRemovedSafe++;
          }
        }
      }
      blockManager.removeBlock(b);
    }
    if (trackBlockCounts) {
      if (LOG.isDebugEnabled()) {
        LOG.debug("Adjusting safe-mode totals for deletion of " + src + ":" +
            "decreasing safeBlocks by " + numRemovedSafe +
            ", totalBlocks by " + numRemovedComplete);
      }
      adjustSafeModeBlockTotals(-numRemovedSafe, -numRemovedComplete);
    }
  }

  /**
   * @see SafeModeInfo#shouldIncrementallyTrackBlocks
   */
  private boolean isSafeModeTrackingBlocks() {
    if (!haEnabled) {
      // Never track blocks incrementally in non-HA code.
      return false;
    }
    SafeModeInfo sm = this.safeMode;
    return sm != null && sm.shouldIncrementallyTrackBlocks();
  }

  /**
   * Get the file info for a specific file.
   *
   * @param src The string representation of the path to the file
   * @param resolveLink whether to throw UnresolvedLinkException 
   *        if src refers to a symlink
   *
   * @throws AccessControlException if access is denied
   * @throws UnresolvedLinkException if a symlink is encountered.
   *
   * @return object containing information regarding the file
   *         or null if file not found
   * @throws StandbyException 
   */
  HdfsFileStatus getFileInfo(String src, boolean resolveLink) 
    throws AccessControlException, UnresolvedLinkException,
           StandbyException, IOException {
    HdfsFileStatus stat = null;
    FSPermissionChecker pc = getPermissionChecker();
    readLock();
    try {
      checkOperation(OperationCategory.READ);

      if (!DFSUtil.isValidName(src)) {
        throw new InvalidPathException("Invalid file name: " + src);
      }
      if (isPermissionEnabled) {
        checkTraverse(pc, src);
      }
      stat = dir.getFileInfo(src, resolveLink);
    } catch (AccessControlException e) {
      if (isAuditEnabled() && isExternalInvocation()) {
        logAuditEvent(false, UserGroupInformation.getCurrentUser(),
                      getRemoteIp(),
                      "getfileinfo", src, null, null);
      }
      throw e;
    } finally {
      readUnlock();
    }
    if (isAuditEnabled() && isExternalInvocation()) {
      logAuditEvent(UserGroupInformation.getCurrentUser(),
                    getRemoteIp(),
                    "getfileinfo", src, null, null);
    }
    return stat;
  }

  /**
   * Create all the necessary directories
   */
  boolean mkdirs(String src, PermissionStatus permissions,
      boolean createParent) throws IOException, UnresolvedLinkException {
    try {
      return mkdirsInt(src, permissions, createParent);
    } catch (AccessControlException e) {
      if (isAuditEnabled() && isExternalInvocation()) {
        logAuditEvent(false, UserGroupInformation.getCurrentUser(),
                      getRemoteIp(),
                      "mkdirs", src, null, null);
      }
      throw e;
    }
  }

  private boolean mkdirsInt(String src, PermissionStatus permissions,
      boolean createParent) throws IOException, UnresolvedLinkException {
    boolean status = false;
    if(NameNode.stateChangeLog.isDebugEnabled()) {
      NameNode.stateChangeLog.debug("DIR* NameSystem.mkdirs: " + src);
    }
    FSPermissionChecker pc = getPermissionChecker();
    writeLock();
    try {
      checkOperation(OperationCategory.WRITE);
      status = mkdirsInternal(pc, src, permissions, createParent);
    } finally {
      writeUnlock();
    }
    getEditLog().logSync();
    if (status && isAuditEnabled() && isExternalInvocation()) {
      final HdfsFileStatus stat = dir.getFileInfo(src, false);
      logAuditEvent(UserGroupInformation.getCurrentUser(),
                    getRemoteIp(),
                    "mkdirs", src, null, stat);
    }
    return status;
  }
    
  /**
   * Create all the necessary directories
   */
  private boolean mkdirsInternal(FSPermissionChecker pc, String src,
      PermissionStatus permissions, boolean createParent) 
      throws IOException, UnresolvedLinkException {
    assert hasWriteLock();
    if (isInSafeMode()) {
      throw new SafeModeException("Cannot create directory " + src, safeMode);
    }
    if (isPermissionEnabled) {
      checkTraverse(pc, src);
    }
    if (dir.isDirMutable(src)) {
      // all the users of mkdirs() are used to expect 'true' even if
      // a new directory is not created.
      return true;
    }
    if (!DFSUtil.isValidName(src)) {
      throw new InvalidPathException(src);
    }
    if (isPermissionEnabled) {
      checkAncestorAccess(pc, src, FsAction.WRITE);
    }
    if (!createParent) {
      verifyParentDir(src);
    }

    // validate that we have enough inodes. This is, at best, a 
    // heuristic because the mkdirs() operation migth need to 
    // create multiple inodes.
    checkFsObjectLimit();

    if (!dir.mkdirs(src, permissions, false, now())) {
      throw new IOException("Failed to create directory: " + src);
    }
    return true;
  }

  ContentSummary getContentSummary(String src) throws AccessControlException,
      FileNotFoundException, UnresolvedLinkException, StandbyException {
    FSPermissionChecker pc = new FSPermissionChecker(fsOwnerShortUserName,
        supergroup);
    readLock();
    try {
      checkOperation(OperationCategory.READ);
      if (isPermissionEnabled) {
        checkPermission(pc, src, false, null, null, null, FsAction.READ_EXECUTE);
      }
      return dir.getContentSummary(src);
    } finally {
      readUnlock();
    }
  }

  /**
   * Set the namespace quota and diskspace quota for a directory.
   * See {@link ClientProtocol#setQuota(String, long, long)} for the 
   * contract.
   */
  void setQuota(String path, long nsQuota, long dsQuota) 
      throws IOException, UnresolvedLinkException {
    checkSuperuserPrivilege();
    writeLock();
    try {
      checkOperation(OperationCategory.WRITE);
      if (isInSafeMode()) {
        throw new SafeModeException("Cannot set quota on " + path, safeMode);
      }
      dir.setQuota(path, nsQuota, dsQuota);
    } finally {
      writeUnlock();
    }
    getEditLog().logSync();
  }

  /** Persist all metadata about this file.
   * @param src The string representation of the path
   * @param clientName The string representation of the client
   * @param lastBlockLength The length of the last block 
   *                        under construction reported from client.
   * @throws IOException if path does not exist
   */
  void fsync(String src, String clientName, long lastBlockLength) 
      throws IOException, UnresolvedLinkException {
    NameNode.stateChangeLog.info("BLOCK* fsync: " + src + " for " + clientName);
    writeLock();
    try {
      checkOperation(OperationCategory.WRITE);
      if (isInSafeMode()) {
        throw new SafeModeException("Cannot fsync file " + src, safeMode);
      }
      INodeFileUnderConstruction pendingFile  = checkLease(src, clientName);
      if (lastBlockLength > 0) {
        pendingFile.updateLengthOfLastBlock(lastBlockLength);
      }
      dir.persistBlocks(src, pendingFile);
    } finally {
      writeUnlock();
    }
    getEditLog().logSync();
  }

  /**
   * Move a file that is being written to be immutable.
   * @param src The filename
   * @param lease The lease for the client creating the file
   * @param recoveryLeaseHolder reassign lease to this holder if the last block
   *        needs recovery; keep current holder if null.
   * @throws AlreadyBeingCreatedException if file is waiting to achieve minimal
   *         replication;<br>
   *         RecoveryInProgressException if lease recovery is in progress.<br>
   *         IOException in case of an error.
   * @return true  if file has been successfully finalized and closed or 
   *         false if block recovery has been initiated. Since the lease owner
   *         has been changed and logged, caller should call logSync().
   */
  boolean internalReleaseLease(Lease lease, String src, 
      String recoveryLeaseHolder) throws AlreadyBeingCreatedException, 
      IOException, UnresolvedLinkException {
    LOG.info("Recovering " + lease + ", src=" + src);
    assert !isInSafeMode();
    assert hasWriteLock();

    final INodesInPath iip = dir.getLastINodeInPath(src);
    final INodeFileUnderConstruction pendingFile
        = INodeFileUnderConstruction.valueOf(iip.getINode(0), src);
    int nrBlocks = pendingFile.numBlocks();
    BlockInfo[] blocks = pendingFile.getBlocks();

    int nrCompleteBlocks;
    BlockInfo curBlock = null;
    for(nrCompleteBlocks = 0; nrCompleteBlocks < nrBlocks; nrCompleteBlocks++) {
      curBlock = blocks[nrCompleteBlocks];
      if(!curBlock.isComplete())
        break;
      assert blockManager.checkMinReplication(curBlock) :
              "A COMPLETE block is not minimally replicated in " + src;
    }

    // If there are no incomplete blocks associated with this file,
    // then reap lease immediately and close the file.
    if(nrCompleteBlocks == nrBlocks) {
      finalizeINodeFileUnderConstruction(src, pendingFile,
          iip.getLatestSnapshot());
      NameNode.stateChangeLog.warn("BLOCK*"
        + " internalReleaseLease: All existing blocks are COMPLETE,"
        + " lease removed, file closed.");
      return true;  // closed!
    }

    // Only the last and the penultimate blocks may be in non COMPLETE state.
    // If the penultimate block is not COMPLETE, then it must be COMMITTED.
    if(nrCompleteBlocks < nrBlocks - 2 ||
       nrCompleteBlocks == nrBlocks - 2 &&
         curBlock != null &&
         curBlock.getBlockUCState() != BlockUCState.COMMITTED) {
      final String message = "DIR* NameSystem.internalReleaseLease: "
        + "attempt to release a create lock on "
        + src + " but file is already closed.";
      NameNode.stateChangeLog.warn(message);
      throw new IOException(message);
    }

    // The last block is not COMPLETE, and
    // that the penultimate block if exists is either COMPLETE or COMMITTED
    final BlockInfo lastBlock = pendingFile.getLastBlock();
    BlockUCState lastBlockState = lastBlock.getBlockUCState();
    BlockInfo penultimateBlock = pendingFile.getPenultimateBlock();
    boolean penultimateBlockMinReplication;
    BlockUCState penultimateBlockState;
    if (penultimateBlock == null) {
      penultimateBlockState = BlockUCState.COMPLETE;
      // If penultimate block doesn't exist then its minReplication is met
      penultimateBlockMinReplication = true;
    } else {
      penultimateBlockState = BlockUCState.COMMITTED;
      penultimateBlockMinReplication = 
        blockManager.checkMinReplication(penultimateBlock);
    }
    assert penultimateBlockState == BlockUCState.COMPLETE ||
           penultimateBlockState == BlockUCState.COMMITTED :
           "Unexpected state of penultimate block in " + src;

    switch(lastBlockState) {
    case COMPLETE:
      assert false : "Already checked that the last block is incomplete";
      break;
    case COMMITTED:
      // Close file if committed blocks are minimally replicated
      if(penultimateBlockMinReplication &&
          blockManager.checkMinReplication(lastBlock)) {
        finalizeINodeFileUnderConstruction(src, pendingFile,
            iip.getLatestSnapshot());
        NameNode.stateChangeLog.warn("BLOCK*"
          + " internalReleaseLease: Committed blocks are minimally replicated,"
          + " lease removed, file closed.");
        return true;  // closed!
      }
      // Cannot close file right now, since some blocks 
      // are not yet minimally replicated.
      // This may potentially cause infinite loop in lease recovery
      // if there are no valid replicas on data-nodes.
      String message = "DIR* NameSystem.internalReleaseLease: " +
          "Failed to release lease for file " + src +
          ". Committed blocks are waiting to be minimally replicated." +
          " Try again later.";
      NameNode.stateChangeLog.warn(message);
      throw new AlreadyBeingCreatedException(message);
    case UNDER_CONSTRUCTION:
    case UNDER_RECOVERY:
      final BlockInfoUnderConstruction uc = (BlockInfoUnderConstruction)lastBlock;
      // setup the last block locations from the blockManager if not known
      if (uc.getNumExpectedLocations() == 0) {
        uc.setExpectedLocations(blockManager.getNodes(lastBlock));
      }
      // start recovery of the last block for this file
      long blockRecoveryId = nextGenerationStamp();
      lease = reassignLease(lease, src, recoveryLeaseHolder, pendingFile);
      uc.initializeBlockRecovery(blockRecoveryId);
      leaseManager.renewLease(lease);
      // Cannot close file right now, since the last block requires recovery.
      // This may potentially cause infinite loop in lease recovery
      // if there are no valid replicas on data-nodes.
      NameNode.stateChangeLog.warn(
                "DIR* NameSystem.internalReleaseLease: " +
                "File " + src + " has not been closed." +
               " Lease recovery is in progress. " +
                "RecoveryId = " + blockRecoveryId + " for block " + lastBlock);
      break;
    }
    return false;
  }

  private Lease reassignLease(Lease lease, String src, String newHolder,
      INodeFileUnderConstruction pendingFile) {
    assert hasWriteLock();
    if(newHolder == null)
      return lease;
    // The following transaction is not synced. Make sure it's sync'ed later.
    logReassignLease(lease.getHolder(), src, newHolder);
    return reassignLeaseInternal(lease, src, newHolder, pendingFile);
  }
  
  Lease reassignLeaseInternal(Lease lease, String src, String newHolder,
      INodeFileUnderConstruction pendingFile) {
    assert hasWriteLock();
    pendingFile.setClientName(newHolder);
    return leaseManager.reassignLease(lease, src, newHolder);
  }

  private void commitOrCompleteLastBlock(final INodeFileUnderConstruction fileINode,
      final Block commitBlock) throws IOException {
    assert hasWriteLock();
    if (!blockManager.commitOrCompleteLastBlock(fileINode, commitBlock)) {
      return;
    }

    // Adjust disk space consumption if required
    final long diff = fileINode.getPreferredBlockSize() - commitBlock.getNumBytes();    
    if (diff > 0) {
      try {
        String path = leaseManager.findPath(fileINode);
        dir.updateSpaceConsumed(path, 0, -diff*fileINode.getFileReplication());
      } catch (IOException e) {
        LOG.warn("Unexpected exception while updating disk space.", e);
      }
    }
  }

  private void finalizeINodeFileUnderConstruction(String src, 
      INodeFileUnderConstruction pendingFile, Snapshot latestSnapshot) 
      throws IOException, UnresolvedLinkException {
    assert hasWriteLock();
    leaseManager.removeLease(pendingFile.getClientName(), src);
    
    pendingFile = pendingFile.recordModification(latestSnapshot);

    // The file is no longer pending.
    // Create permanent INode, update blocks
    final INodeFile newFile = pendingFile.toINodeFile(now());
    dir.replaceINodeFile(src, pendingFile, newFile);

    // close file and persist block allocations for this file
    dir.closeFile(src, newFile);

    blockManager.checkReplication(newFile);
  }

  void commitBlockSynchronization(ExtendedBlock lastblock,
      long newgenerationstamp, long newlength,
      boolean closeFile, boolean deleteblock, DatanodeID[] newtargets,
      String[] newtargetstorages)
      throws IOException, UnresolvedLinkException {
    String src = "";
    writeLock();
    try {
      checkOperation(OperationCategory.WRITE);
      // If a DN tries to commit to the standby, the recovery will
      // fail, and the next retry will succeed on the new NN.
  
      if (isInSafeMode()) {
        throw new SafeModeException(
          "Cannot commitBlockSynchronization while in safe mode",
          safeMode);
      }
      LOG.info("commitBlockSynchronization(lastblock=" + lastblock
               + ", newgenerationstamp=" + newgenerationstamp
               + ", newlength=" + newlength
               + ", newtargets=" + Arrays.asList(newtargets)
               + ", closeFile=" + closeFile
               + ", deleteBlock=" + deleteblock
               + ")");
      final BlockInfo storedBlock = blockManager.getStoredBlock(ExtendedBlock
        .getLocalBlock(lastblock));
      if (storedBlock == null) {
        throw new IOException("Block (=" + lastblock + ") not found");
      }
      INodeFile iFile = (INodeFile) storedBlock.getBlockCollection();
      if (!iFile.isUnderConstruction() || storedBlock.isComplete()) {
        throw new IOException("Unexpected block (=" + lastblock
                              + ") since the file (=" + iFile.getLocalName()
                              + ") is not under construction");
      }

      long recoveryId =
        ((BlockInfoUnderConstruction)storedBlock).getBlockRecoveryId();
      if(recoveryId != newgenerationstamp) {
        throw new IOException("The recovery id " + newgenerationstamp
                              + " does not match current recovery id "
                              + recoveryId + " for block " + lastblock); 
      }

      INodeFileUnderConstruction pendingFile = (INodeFileUnderConstruction)iFile;

      if (deleteblock) {
        pendingFile.removeLastBlock(ExtendedBlock.getLocalBlock(lastblock));
        blockManager.removeBlockFromMap(storedBlock);
      }
      else {
        // update last block
        storedBlock.setGenerationStamp(newgenerationstamp);
        storedBlock.setNumBytes(newlength);

        // find the DatanodeDescriptor objects
        // There should be no locations in the blockManager till now because the
        // file is underConstruction
        DatanodeDescriptor[] descriptors = null;
        if (newtargets.length > 0) {
          descriptors = new DatanodeDescriptor[newtargets.length];
          for(int i = 0; i < newtargets.length; i++) {
            descriptors[i] = blockManager.getDatanodeManager().getDatanode(
                newtargets[i]);
          }
        }
        if ((closeFile) && (descriptors != null)) {
          // the file is getting closed. Insert block locations into blockManager.
          // Otherwise fsck will report these blocks as MISSING, especially if the
          // blocksReceived from Datanodes take a long time to arrive.
          for (int i = 0; i < descriptors.length; i++) {
            descriptors[i].addBlock(storedBlock);
          }
        }
        // add pipeline locations into the INodeUnderConstruction
        pendingFile.setLastBlock(storedBlock, descriptors);
      }

      src = leaseManager.findPath(pendingFile);
      if (closeFile) {
        // commit the last block and complete it if it has minimum replicas
        commitOrCompleteLastBlock(pendingFile, storedBlock);

        //remove lease, close file
        finalizeINodeFileUnderConstruction(src, pendingFile,
            Snapshot.findLatestSnapshot(pendingFile, null));
      } else {
        // If this commit does not want to close the file, persist blocks
        dir.persistBlocks(src, pendingFile);
      }
    } finally {
      writeUnlock();
    }
    getEditLog().logSync();
    if (closeFile) {
      LOG.info("commitBlockSynchronization(newblock=" + lastblock
          + ", file=" + src
          + ", newgenerationstamp=" + newgenerationstamp
          + ", newlength=" + newlength
          + ", newtargets=" + Arrays.asList(newtargets) + ") successful");
    } else {
      LOG.info("commitBlockSynchronization(" + lastblock + ") successful");
    }
  }


  /**
   * Renew the lease(s) held by the given client
   */
  void renewLease(String holder) throws IOException {
    writeLock();
    try {
      checkOperation(OperationCategory.WRITE);

      if (isInSafeMode()) {
        throw new SafeModeException("Cannot renew lease for " + holder, safeMode);
      }
      leaseManager.renewLease(holder);
    } finally {
      writeUnlock();
    }
  }

  /**
   * Get a partial listing of the indicated directory
   *
   * @param src the directory name
   * @param startAfter the name to start after
   * @param needLocation if blockLocations need to be returned
   * @return a partial listing starting after startAfter
   * 
   * @throws AccessControlException if access is denied
   * @throws UnresolvedLinkException if symbolic link is encountered
   * @throws IOException if other I/O error occurred
   */
  DirectoryListing getListing(String src, byte[] startAfter,
      boolean needLocation) 
      throws AccessControlException, UnresolvedLinkException, IOException {
    try {
      return getListingInt(src, startAfter, needLocation);
    } catch (AccessControlException e) {
      if (isAuditEnabled() && isExternalInvocation()) {
        logAuditEvent(false, UserGroupInformation.getCurrentUser(),
                      getRemoteIp(),
                      "listStatus", src, null, null);
      }
      throw e;
    }
  }

  private DirectoryListing getListingInt(String src, byte[] startAfter,
      boolean needLocation) 
    throws AccessControlException, UnresolvedLinkException, IOException {
    DirectoryListing dl;
    FSPermissionChecker pc = getPermissionChecker();
    readLock();
    try {
      checkOperation(OperationCategory.READ);

      if (isPermissionEnabled) {
        if (dir.isDir(src)) {
          checkPathAccess(pc, src, FsAction.READ_EXECUTE);
        } else {
          checkTraverse(pc, src);
        }
      }
      if (isAuditEnabled() && isExternalInvocation()) {
        logAuditEvent(UserGroupInformation.getCurrentUser(),
                      getRemoteIp(),
                      "listStatus", src, null, null);
      }
      dl = dir.getListing(src, startAfter, needLocation);
    } finally {
      readUnlock();
    }
    return dl;
  }

  /////////////////////////////////////////////////////////
  //
  // These methods are called by datanodes
  //
  /////////////////////////////////////////////////////////
  /**
   * Register Datanode.
   * <p>
   * The purpose of registration is to identify whether the new datanode
   * serves a new data storage, and will report new data block copies,
   * which the namenode was not aware of; or the datanode is a replacement
   * node for the data storage that was previously served by a different
   * or the same (in terms of host:port) datanode.
   * The data storages are distinguished by their storageIDs. When a new
   * data storage is reported the namenode issues a new unique storageID.
   * <p>
   * Finally, the namenode returns its namespaceID as the registrationID
   * for the datanodes. 
   * namespaceID is a persistent attribute of the name space.
   * The registrationID is checked every time the datanode is communicating
   * with the namenode. 
   * Datanodes with inappropriate registrationID are rejected.
   * If the namenode stops, and then restarts it can restore its 
   * namespaceID and will continue serving the datanodes that has previously
   * registered with the namenode without restarting the whole cluster.
   * 
   * @see org.apache.hadoop.hdfs.server.datanode.DataNode
   */
  void registerDatanode(DatanodeRegistration nodeReg) throws IOException {
    writeLock();
    try {
      getBlockManager().getDatanodeManager().registerDatanode(nodeReg);
      checkSafeMode();
    } finally {
      writeUnlock();
    }
  }
  
  /**
   * Get registrationID for datanodes based on the namespaceID.
   * 
   * @see #registerDatanode(DatanodeRegistration)
   * @return registration ID
   */
  String getRegistrationID() {
    return Storage.getRegistrationID(dir.fsImage.getStorage());
  }

  /**
   * The given node has reported in.  This method should:
   * 1) Record the heartbeat, so the datanode isn't timed out
   * 2) Adjust usage stats for future block allocation
   * 
   * If a substantial amount of time passed since the last datanode 
   * heartbeat then request an immediate block report.  
   * 
   * @return an array of datanode commands 
   * @throws IOException
   */
  HeartbeatResponse handleHeartbeat(DatanodeRegistration nodeReg,
      long capacity, long dfsUsed, long remaining, long blockPoolUsed,
      int xceiverCount, int xmitsInProgress, int failedVolumes) 
        throws IOException {
    readLock();
    try {
      final int maxTransfer = blockManager.getMaxReplicationStreams()
          - xmitsInProgress;
      DatanodeCommand[] cmds = blockManager.getDatanodeManager().handleHeartbeat(
          nodeReg, blockPoolId, capacity, dfsUsed, remaining, blockPoolUsed,
          xceiverCount, maxTransfer, failedVolumes);
      return new HeartbeatResponse(cmds, createHaStatusHeartbeat());
    } finally {
      readUnlock();
    }
  }

  private NNHAStatusHeartbeat createHaStatusHeartbeat() {
    HAState state = haContext.getState();
    return new NNHAStatusHeartbeat(state.getServiceState(),
        getFSImage().getLastAppliedOrWrittenTxId());
  }

  /**
   * Returns whether or not there were available resources at the last check of
   * resources.
   *
   * @return true if there were sufficient resources available, false otherwise.
   */
  boolean nameNodeHasResourcesAvailable() {
    return hasResourcesAvailable;
  }

  /**
   * Perform resource checks and cache the results.
   * @throws IOException
   */
  void checkAvailableResources() {
    Preconditions.checkState(nnResourceChecker != null,
        "nnResourceChecker not initialized");
    hasResourcesAvailable = nnResourceChecker.hasAvailableDiskSpace();
  }

  /**
   * Periodically calls hasAvailableResources of NameNodeResourceChecker, and if
   * there are found to be insufficient resources available, causes the NN to
   * enter safe mode. If resources are later found to have returned to
   * acceptable levels, this daemon will cause the NN to exit safe mode.
   */
  class NameNodeResourceMonitor implements Runnable  {
    boolean shouldNNRmRun = true;
    @Override
    public void run () {
      try {
        while (fsRunning && shouldNNRmRun) {
          checkAvailableResources();
          if(!nameNodeHasResourcesAvailable()) {
            String lowResourcesMsg = "NameNode low on available disk space. ";
            if (!isInSafeMode()) {
              FSNamesystem.LOG.warn(lowResourcesMsg + "Entering safe mode.");
            } else {
              FSNamesystem.LOG.warn(lowResourcesMsg + "Already in safe mode.");
            }
            enterSafeMode(true);
          }
          try {
            Thread.sleep(resourceRecheckInterval);
          } catch (InterruptedException ie) {
            // Deliberately ignore
          }
        }
      } catch (Exception e) {
        FSNamesystem.LOG.error("Exception in NameNodeResourceMonitor: ", e);
      }
    }

    public void stopMonitor() {
      shouldNNRmRun = false;
    }
 }
  
  public FSImage getFSImage() {
    return dir.fsImage;
  }

  public FSEditLog getEditLog() {
    return getFSImage().getEditLog();
  }    

  private void checkBlock(ExtendedBlock block) throws IOException {
    if (block != null && !this.blockPoolId.equals(block.getBlockPoolId())) {
      throw new IOException("Unexpected BlockPoolId " + block.getBlockPoolId()
          + " - expected " + blockPoolId);
    }
  }

  @Metric({"MissingBlocks", "Number of missing blocks"})
  public long getMissingBlocksCount() {
    // not locking
    return blockManager.getMissingBlocksCount();
  }
  
  @Metric({"ExpiredHeartbeats", "Number of expired heartbeats"})
  public int getExpiredHeartbeats() {
    return datanodeStatistics.getExpiredHeartbeats();
  }
  
  @Metric({"TransactionsSinceLastCheckpoint",
      "Number of transactions since last checkpoint"})
  public long getTransactionsSinceLastCheckpoint() {
    return getEditLog().getLastWrittenTxId() -
        getFSImage().getStorage().getMostRecentCheckpointTxId();
  }
  
  @Metric({"TransactionsSinceLastLogRoll",
      "Number of transactions since last edit log roll"})
  public long getTransactionsSinceLastLogRoll() {
    if (isInStandbyState() || !getEditLog().isSegmentOpen()) {
      return 0;
    } else {
      return getEditLog().getLastWrittenTxId() -
        getEditLog().getCurSegmentTxId() + 1;
    }
  }
  
  @Metric({"LastWrittenTransactionId", "Transaction ID written to the edit log"})
  public long getLastWrittenTransactionId() {
    return getEditLog().getLastWrittenTxId();
  }
  
  @Metric({"LastCheckpointTime",
      "Time in milliseconds since the epoch of the last checkpoint"})
  public long getLastCheckpointTime() {
    return getFSImage().getStorage().getMostRecentCheckpointTime();
  }

  /** @see ClientProtocol#getStats() */
  long[] getStats() {
    final long[] stats = datanodeStatistics.getStats();
    stats[ClientProtocol.GET_STATS_UNDER_REPLICATED_IDX] = getUnderReplicatedBlocks();
    stats[ClientProtocol.GET_STATS_CORRUPT_BLOCKS_IDX] = getCorruptReplicaBlocks();
    stats[ClientProtocol.GET_STATS_MISSING_BLOCKS_IDX] = getMissingBlocksCount();
    return stats;
  }

  /**
   * Total raw bytes including non-dfs used space.
   */
  @Override // FSNamesystemMBean
  public long getCapacityTotal() {
    return datanodeStatistics.getCapacityTotal();
  }

  @Metric
  public float getCapacityTotalGB() {
    return DFSUtil.roundBytesToGB(getCapacityTotal());
  }

  /**
   * Total used space by data nodes
   */
  @Override // FSNamesystemMBean
  public long getCapacityUsed() {
    return datanodeStatistics.getCapacityUsed();
  }

  @Metric
  public float getCapacityUsedGB() {
    return DFSUtil.roundBytesToGB(getCapacityUsed());
  }

  @Override
  public long getCapacityRemaining() {
    return datanodeStatistics.getCapacityRemaining();
  }

  @Metric
  public float getCapacityRemainingGB() {
    return DFSUtil.roundBytesToGB(getCapacityRemaining());
  }

  /**
   * Total number of connections.
   */
  @Override // FSNamesystemMBean
  @Metric
  public int getTotalLoad() {
    return datanodeStatistics.getXceiverCount();
  }
  
  @Metric({ "SnapshottableDirectories", "Number of snapshottable directories" })
  public long getNumSnapshottableDirs() {
    return this.snapshotManager.getNumSnapshottableDirs();
  }

  @Metric({ "Snapshots", "The number of snapshots" })
  public long getNumSnapshots() {
    return this.snapshotManager.getNumSnapshots();
  }

  int getNumberOfDatanodes(DatanodeReportType type) {
    readLock();
    try {
      return getBlockManager().getDatanodeManager().getDatanodeListForReport(
          type).size(); 
    } finally {
      readUnlock();
    }
  }

  DatanodeInfo[] datanodeReport(final DatanodeReportType type
      ) throws AccessControlException {
    checkSuperuserPrivilege();
    readLock();
    try {
      final DatanodeManager dm = getBlockManager().getDatanodeManager();      
      final List<DatanodeDescriptor> results = dm.getDatanodeListForReport(type);

      DatanodeInfo[] arr = new DatanodeInfo[results.size()];
      for (int i=0; i<arr.length; i++) {
        arr[i] = new DatanodeInfo(results.get(i));
      }
      return arr;
    } finally {
      readUnlock();
    }
  }

  /**
   * Save namespace image.
   * This will save current namespace into fsimage file and empty edits file.
   * Requires superuser privilege and safe mode.
   * 
   * @throws AccessControlException if superuser privilege is violated.
   * @throws IOException if 
   */
  void saveNamespace() throws AccessControlException, IOException {
    checkSuperuserPrivilege();
    readLock();
    try {
      if (!isInSafeMode()) {
        throw new IOException("Safe mode should be turned ON " +
                              "in order to create namespace image.");
      }
      getFSImage().saveNamespace(this);
      LOG.info("New namespace image has been created");
    } finally {
      readUnlock();
    }
  }
  
  /**
   * Enables/Disables/Checks restoring failed storage replicas if the storage becomes available again.
   * Requires superuser privilege.
   * 
   * @throws AccessControlException if superuser privilege is violated.
   */
  boolean restoreFailedStorage(String arg) throws AccessControlException {
    checkSuperuserPrivilege();
    writeLock();
    try {
      
      // if it is disabled - enable it and vice versa.
      if(arg.equals("check"))
        return getFSImage().getStorage().getRestoreFailedStorage();
      
      boolean val = arg.equals("true");  // false if not
      getFSImage().getStorage().setRestoreFailedStorage(val);
      
      return val;
    } finally {
      writeUnlock();
    }
  }

  Date getStartTime() {
    return new Date(startTime); 
  }
    
  void finalizeUpgrade() throws IOException {
    checkSuperuserPrivilege();
    writeLock();
    try {
      checkOperation(OperationCategory.WRITE);
      getFSImage().finalizeUpgrade();
    } finally {
      writeUnlock();
    }
  }

  void refreshNodes() throws IOException {
    checkOperation(OperationCategory.UNCHECKED);
    checkSuperuserPrivilege();
    getBlockManager().getDatanodeManager().refreshNodes(new HdfsConfiguration());
  }

  void setBalancerBandwidth(long bandwidth) throws IOException {
    checkOperation(OperationCategory.UNCHECKED);
    checkSuperuserPrivilege();
    getBlockManager().getDatanodeManager().setBalancerBandwidth(bandwidth);
  }

  /**
   * SafeModeInfo contains information related to the safe mode.
   * <p>
   * An instance of {@link SafeModeInfo} is created when the name node
   * enters safe mode.
   * <p>
   * During name node startup {@link SafeModeInfo} counts the number of
   * <em>safe blocks</em>, those that have at least the minimal number of
   * replicas, and calculates the ratio of safe blocks to the total number
   * of blocks in the system, which is the size of blocks in
   * {@link FSNamesystem#blockManager}. When the ratio reaches the
   * {@link #threshold} it starts the {@link SafeModeMonitor} daemon in order
   * to monitor whether the safe mode {@link #extension} is passed.
   * Then it leaves safe mode and destroys itself.
   * <p>
   * If safe mode is turned on manually then the number of safe blocks is
   * not tracked because the name node is not intended to leave safe mode
   * automatically in the case.
   *
   * @see ClientProtocol#setSafeMode(HdfsConstants.SafeModeAction)
   * @see SafeModeMonitor
   */
  class SafeModeInfo {
    // configuration fields
    /** Safe mode threshold condition %.*/
    private double threshold;
    /** Safe mode minimum number of datanodes alive */
    private int datanodeThreshold;
    /** Safe mode extension after the threshold. */
    private int extension;
    /** Min replication required by safe mode. */
    private int safeReplication;
    /** threshold for populating needed replication queues */
    private double replQueueThreshold;
      
    // internal fields
    /** Time when threshold was reached.
     * 
     * <br>-1 safe mode is off
     * <br> 0 safe mode is on, but threshold is not reached yet 
     */
    private long reached = -1;  
    /** Total number of blocks. */
    int blockTotal; 
    /** Number of safe blocks. */
    int blockSafe;
    /** Number of blocks needed to satisfy safe mode threshold condition */
    private int blockThreshold;
    /** Number of blocks needed before populating replication queues */
    private int blockReplQueueThreshold;
    /** time of the last status printout */
    private long lastStatusReport = 0;
    /** flag indicating whether replication queues have been initialized */
    boolean initializedReplQueues = false;
    /** Was safemode entered automatically because available resources were low. */
    private boolean resourcesLow = false;
    /** Should safemode adjust its block totals as blocks come in */
    private boolean shouldIncrementallyTrackBlocks = false;
    
    /**
     * Creates SafeModeInfo when the name node enters
     * automatic safe mode at startup.
     *  
     * @param conf configuration
     */
    private SafeModeInfo(Configuration conf) {
      this.threshold = conf.getFloat(DFS_NAMENODE_SAFEMODE_THRESHOLD_PCT_KEY,
          DFS_NAMENODE_SAFEMODE_THRESHOLD_PCT_DEFAULT);
      if(threshold > 1.0) {
        LOG.warn("The threshold value should't be greater than 1, threshold: " + threshold);
      }
      this.datanodeThreshold = conf.getInt(
        DFS_NAMENODE_SAFEMODE_MIN_DATANODES_KEY,
        DFS_NAMENODE_SAFEMODE_MIN_DATANODES_DEFAULT);
      this.extension = conf.getInt(DFS_NAMENODE_SAFEMODE_EXTENSION_KEY, 0);
      this.safeReplication = conf.getInt(DFS_NAMENODE_REPLICATION_MIN_KEY, 
                                         DFS_NAMENODE_REPLICATION_MIN_DEFAULT);
      
      LOG.info(DFS_NAMENODE_SAFEMODE_THRESHOLD_PCT_KEY + " = " + threshold);
      LOG.info(DFS_NAMENODE_SAFEMODE_MIN_DATANODES_KEY + " = " + datanodeThreshold);
      LOG.info(DFS_NAMENODE_SAFEMODE_EXTENSION_KEY + "     = " + extension);

      // default to safe mode threshold (i.e., don't populate queues before leaving safe mode)
      this.replQueueThreshold = 
        conf.getFloat(DFS_NAMENODE_REPL_QUEUE_THRESHOLD_PCT_KEY,
                      (float) threshold);
      this.blockTotal = 0; 
      this.blockSafe = 0;
    }

    /**
     * In the HA case, the StandbyNode can be in safemode while the namespace
     * is modified by the edit log tailer. In this case, the number of total
     * blocks changes as edits are processed (eg blocks are added and deleted).
     * However, we don't want to do the incremental tracking during the
     * startup-time loading process -- only once the initial total has been
     * set after the image has been loaded.
     */
    private boolean shouldIncrementallyTrackBlocks() {
      return shouldIncrementallyTrackBlocks;
    }

    /**
     * Creates SafeModeInfo when safe mode is entered manually, or because
     * available resources are low.
     *
     * The {@link #threshold} is set to 1.5 so that it could never be reached.
     * {@link #blockTotal} is set to -1 to indicate that safe mode is manual.
     * 
     * @see SafeModeInfo
     */
    private SafeModeInfo(boolean resourcesLow) {
      this.threshold = 1.5f;  // this threshold can never be reached
      this.datanodeThreshold = Integer.MAX_VALUE;
      this.extension = Integer.MAX_VALUE;
      this.safeReplication = Short.MAX_VALUE + 1; // more than maxReplication
      this.replQueueThreshold = 1.5f; // can never be reached
      this.blockTotal = -1;
      this.blockSafe = -1;
      this.reached = -1;
      this.resourcesLow = resourcesLow;
      enter();
      reportStatus("STATE* Safe mode is ON.", true);
    }
      
    /**
     * Check if safe mode is on.
     * @return true if in safe mode
     */
    private synchronized boolean isOn() {
      doConsistencyCheck();
      return this.reached >= 0;
    }
      
    /**
     * Check if we are populating replication queues.
     */
    private synchronized boolean isPopulatingReplQueues() {
      return initializedReplQueues;
    }

    /**
     * Enter safe mode.
     */
    private void enter() {
      this.reached = 0;
    }
      
    /**
     * Leave safe mode.
     * <p>
     * Check for invalid, under- & over-replicated blocks in the end of startup.
     */
    private synchronized void leave() {
      // if not done yet, initialize replication queues.
      // In the standby, do not populate repl queues
      if (!isPopulatingReplQueues() && shouldPopulateReplQueues()) {
        initializeReplQueues();
      }
      long timeInSafemode = now() - startTime;
      NameNode.stateChangeLog.info("STATE* Leaving safe mode after " 
                                    + timeInSafemode/1000 + " secs");
      NameNode.getNameNodeMetrics().setSafeModeTime((int) timeInSafemode);
      
      if (reached >= 0) {
        NameNode.stateChangeLog.info("STATE* Safe mode is OFF"); 
      }
      reached = -1;
      safeMode = null;
      final NetworkTopology nt = blockManager.getDatanodeManager().getNetworkTopology();
      NameNode.stateChangeLog.info("STATE* Network topology has "
          + nt.getNumOfRacks() + " racks and "
          + nt.getNumOfLeaves() + " datanodes");
      NameNode.stateChangeLog.info("STATE* UnderReplicatedBlocks has "
          + blockManager.numOfUnderReplicatedBlocks() + " blocks");

      startSecretManagerIfNecessary();
    }

    /**
     * Initialize replication queues.
     */
    private synchronized void initializeReplQueues() {
      LOG.info("initializing replication queues");
      assert !isPopulatingReplQueues() : "Already initialized repl queues";
      long startTimeMisReplicatedScan = now();
      blockManager.processMisReplicatedBlocks();
      initializedReplQueues = true;
      NameNode.stateChangeLog.info("STATE* Replication Queue initialization "
          + "scan for invalid, over- and under-replicated blocks "
          + "completed in " + (now() - startTimeMisReplicatedScan)
          + " msec");
    }

    /**
     * Check whether we have reached the threshold for 
     * initializing replication queues.
     */
    private synchronized boolean canInitializeReplQueues() {
      return shouldPopulateReplQueues()
          && blockSafe >= blockReplQueueThreshold;
    }
      
    /** 
     * Safe mode can be turned off iff 
     * the threshold is reached and 
     * the extension time have passed.
     * @return true if can leave or false otherwise.
     */
    private synchronized boolean canLeave() {
      if (reached == 0)
        return false;
      if (now() - reached < extension) {
        reportStatus("STATE* Safe mode ON.", false);
        return false;
      }
      return !needEnter();
    }
      
    /** 
     * There is no need to enter safe mode 
     * if DFS is empty or {@link #threshold} == 0
     */
    private boolean needEnter() {
      return (threshold != 0 && blockSafe < blockThreshold) ||
        (getNumLiveDataNodes() < datanodeThreshold) ||
        (!nameNodeHasResourcesAvailable());
    }
      
    /**
     * Check and trigger safe mode if needed. 
     */
    private void checkMode() {
      // Have to have write-lock since leaving safemode initializes
      // repl queues, which requires write lock
      assert hasWriteLock();
      if (needEnter()) {
        enter();
        // check if we are ready to initialize replication queues
        if (canInitializeReplQueues() && !isPopulatingReplQueues()) {
          initializeReplQueues();
        }
        reportStatus("STATE* Safe mode ON.", false);
        return;
      }
      // the threshold is reached
      if (!isOn() ||                           // safe mode is off
          extension <= 0 || threshold <= 0) {  // don't need to wait
        this.leave(); // leave safe mode
        return;
      }
      if (reached > 0) {  // threshold has already been reached before
        reportStatus("STATE* Safe mode ON.", false);
        return;
      }
      // start monitor
      reached = now();
      smmthread = new Daemon(new SafeModeMonitor());
      smmthread.start();
      reportStatus("STATE* Safe mode extension entered.", true);

      // check if we are ready to initialize replication queues
      if (canInitializeReplQueues() && !isPopulatingReplQueues()) {
        initializeReplQueues();
      }
    }
      
    /**
     * Set total number of blocks.
     */
    private synchronized void setBlockTotal(int total) {
      this.blockTotal = total;
      this.blockThreshold = (int) (blockTotal * threshold);
      this.blockReplQueueThreshold = 
        (int) (blockTotal * replQueueThreshold);
      if (haEnabled) {
        // After we initialize the block count, any further namespace
        // modifications done while in safe mode need to keep track
        // of the number of total blocks in the system.
        this.shouldIncrementallyTrackBlocks = true;
      }
      if(blockSafe < 0)
        this.blockSafe = 0;
      checkMode();
    }
      
    /**
     * Increment number of safe blocks if current block has 
     * reached minimal replication.
     * @param replication current replication 
     */
    private synchronized void incrementSafeBlockCount(short replication) {
      if (replication == safeReplication) {
        this.blockSafe++;
        checkMode();
      }
    }
      
    /**
     * Decrement number of safe blocks if current block has 
     * fallen below minimal replication.
     * @param replication current replication 
     */
    private synchronized void decrementSafeBlockCount(short replication) {
      if (replication == safeReplication-1) {
        this.blockSafe--;
        assert blockSafe >= 0 || isManual();
        checkMode();
      }
    }

    /**
     * Check if safe mode was entered manually or automatically (at startup, or
     * when disk space is low).
     */
    private boolean isManual() {
      return extension == Integer.MAX_VALUE && !resourcesLow;
    }

    /**
     * Set manual safe mode.
     */
    private synchronized void setManual() {
      extension = Integer.MAX_VALUE;
    }

    /**
     * Check if safe mode was entered due to resources being low.
     */
    private boolean areResourcesLow() {
      return resourcesLow;
    }

    /**
     * Set that resources are low for this instance of safe mode.
     */
    private void setResourcesLow() {
      resourcesLow = true;
    }

    /**
     * A tip on how safe mode is to be turned off: manually or automatically.
     */
    String getTurnOffTip() {
      if(reached < 0)
        return "Safe mode is OFF.";
      String leaveMsg = "";
      if (areResourcesLow()) {
        leaveMsg = "Resources are low on NN. " 
        	+ "Please add or free up more resources then turn off safe mode manually.  "
        	+ "NOTE:  If you turn off safe mode before adding resources, "
        	+ "the NN will immediately return to safe mode.";
      } else {
        leaveMsg = "Safe mode will be turned off automatically";
      }
      if(isManual()) {
        leaveMsg = "Use \"hdfs dfsadmin -safemode leave\" to turn safe mode off";
      }

      if(blockTotal < 0)
        return leaveMsg + ".";

      int numLive = getNumLiveDataNodes();
      String msg = "";
      if (reached == 0) {
        if (blockSafe < blockThreshold) {
          msg += String.format(
            "The reported blocks %d needs additional %d"
            + " blocks to reach the threshold %.4f of total blocks %d.",
            blockSafe, (blockThreshold - blockSafe) + 1, threshold, blockTotal);
        }
        if (numLive < datanodeThreshold) {
          if (!"".equals(msg)) {
            msg += "\n";
          }
          msg += String.format(
            "The number of live datanodes %d needs an additional %d live "
            + "datanodes to reach the minimum number %d.",
            numLive, (datanodeThreshold - numLive), datanodeThreshold);
        }
        msg += " " + leaveMsg;
      } else {
        msg = String.format("The reported blocks %d has reached the threshold"
            + " %.4f of total blocks %d.", blockSafe, threshold, 
            blockTotal);

        if (datanodeThreshold > 0) {
          msg += String.format(" The number of live datanodes %d has reached "
                               + "the minimum number %d.",
                               numLive, datanodeThreshold);
        }
        msg += " " + leaveMsg;
      }
      if(reached == 0 || isManual()) {  // threshold is not reached or manual       
        return msg + ".";
      }
      // extension period is in progress
      return msg + " in " + Math.abs(reached + extension - now()) / 1000
          + " seconds.";
    }

    /**
     * Print status every 20 seconds.
     */
    private void reportStatus(String msg, boolean rightNow) {
      long curTime = now();
      if(!rightNow && (curTime - lastStatusReport < 20 * 1000))
        return;
      NameNode.stateChangeLog.info(msg + " \n" + getTurnOffTip());
      lastStatusReport = curTime;
    }

    @Override
    public String toString() {
      String resText = "Current safe blocks = " 
        + blockSafe 
        + ". Target blocks = " + blockThreshold + " for threshold = %" + threshold
        + ". Minimal replication = " + safeReplication + ".";
      if (reached > 0) 
        resText += " Threshold was reached " + new Date(reached) + ".";
      return resText;
    }
      
    /**
     * Checks consistency of the class state.
     * This is costly so only runs if asserts are enabled.
     */
    private void doConsistencyCheck() {
      boolean assertsOn = false;
      assert assertsOn = true; // set to true if asserts are on
      if (!assertsOn) return;
      
      if (blockTotal == -1 && blockSafe == -1) {
        return; // manual safe mode
      }
      int activeBlocks = blockManager.getActiveBlockCount();
      if ((blockTotal != activeBlocks) &&
          !(blockSafe >= 0 && blockSafe <= blockTotal)) {
        throw new AssertionError(
            " SafeMode: Inconsistent filesystem state: "
        + "SafeMode data: blockTotal=" + blockTotal
        + " blockSafe=" + blockSafe + "; "
        + "BlockManager data: active="  + activeBlocks);
      }
    }

    private synchronized void adjustBlockTotals(int deltaSafe, int deltaTotal) {
      if (!shouldIncrementallyTrackBlocks) {
        return;
      }
      assert haEnabled;
      
      if (LOG.isDebugEnabled()) {
        LOG.debug("Adjusting block totals from " +
            blockSafe + "/" + blockTotal + " to " +
            (blockSafe + deltaSafe) + "/" + (blockTotal + deltaTotal));
      }
      assert blockSafe + deltaSafe >= 0 : "Can't reduce blockSafe " +
        blockSafe + " by " + deltaSafe + ": would be negative";
      assert blockTotal + deltaTotal >= 0 : "Can't reduce blockTotal " +
        blockTotal + " by " + deltaTotal + ": would be negative";
      
      blockSafe += deltaSafe;
      setBlockTotal(blockTotal + deltaTotal);
    }
  }
    
  /**
   * Periodically check whether it is time to leave safe mode.
   * This thread starts when the threshold level is reached.
   *
   */
  class SafeModeMonitor implements Runnable {
    /** interval in msec for checking safe mode: {@value} */
    private static final long recheckInterval = 1000;
      
    /**
     */
    @Override
    public void run() {
      while (fsRunning && (safeMode != null && !safeMode.canLeave())) {
        try {
          Thread.sleep(recheckInterval);
        } catch (InterruptedException ie) {
        }
      }
      if (!fsRunning) {
        LOG.info("NameNode is being shutdown, exit SafeModeMonitor thread");
      } else {
        // leave safe mode and stop the monitor
        leaveSafeMode();
      }
      smmthread = null;
    }
  }
    
  boolean setSafeMode(SafeModeAction action) throws IOException {
    if (action != SafeModeAction.SAFEMODE_GET) {
      checkSuperuserPrivilege();
      switch(action) {
      case SAFEMODE_LEAVE: // leave safe mode
        leaveSafeMode();
        break;
      case SAFEMODE_ENTER: // enter safe mode
        enterSafeMode(false);
        break;
      default:
        LOG.error("Unexpected safe mode action");
      }
    }
    return isInSafeMode();
  }

  @Override
  public void checkSafeMode() {
    // safeMode is volatile, and may be set to null at any time
    SafeModeInfo safeMode = this.safeMode;
    if (safeMode != null) {
      safeMode.checkMode();
    }
  }

  @Override
  public boolean isInSafeMode() {
    // safeMode is volatile, and may be set to null at any time
    SafeModeInfo safeMode = this.safeMode;
    if (safeMode == null)
      return false;
    return safeMode.isOn();
  }

  @Override
  public boolean isInStartupSafeMode() {
    // safeMode is volatile, and may be set to null at any time
    SafeModeInfo safeMode = this.safeMode;
    if (safeMode == null)
      return false;
    return !safeMode.isManual() && safeMode.isOn();
  }

  @Override
  public boolean isPopulatingReplQueues() {
    if (!shouldPopulateReplQueues()) {
      return false;
    }
    // safeMode is volatile, and may be set to null at any time
    SafeModeInfo safeMode = this.safeMode;
    if (safeMode == null)
      return true;
    return safeMode.isPopulatingReplQueues();
  }

  private boolean shouldPopulateReplQueues() {
    if(haContext == null || haContext.getState() == null)
      return false;
    return haContext.getState().shouldPopulateReplQueues();
  }

  @Override
  public void incrementSafeBlockCount(int replication) {
    // safeMode is volatile, and may be set to null at any time
    SafeModeInfo safeMode = this.safeMode;
    if (safeMode == null)
      return;
    safeMode.incrementSafeBlockCount((short)replication);
  }

  @Override
  public void decrementSafeBlockCount(Block b) {
    // safeMode is volatile, and may be set to null at any time
    SafeModeInfo safeMode = this.safeMode;
    if (safeMode == null) // mostly true
      return;
    BlockInfo storedBlock = blockManager.getStoredBlock(b);
    if (storedBlock.isComplete()) {
      safeMode.decrementSafeBlockCount((short)blockManager.countNodes(b).liveReplicas());
    }
  }
  
  /**
   * Adjust the total number of blocks safe and expected during safe mode.
   * If safe mode is not currently on, this is a no-op.
   * @param deltaSafe the change in number of safe blocks
   * @param deltaTotal the change i nnumber of total blocks expected
   */
  @Override
  public void adjustSafeModeBlockTotals(int deltaSafe, int deltaTotal) {
    // safeMode is volatile, and may be set to null at any time
    SafeModeInfo safeMode = this.safeMode;
    if (safeMode == null)
      return;
    safeMode.adjustBlockTotals(deltaSafe, deltaTotal);
  }

  /**
   * Set the total number of blocks in the system. 
   */
  public void setBlockTotal() {
    // safeMode is volatile, and may be set to null at any time
    SafeModeInfo safeMode = this.safeMode;
    if (safeMode == null)
      return;
    safeMode.setBlockTotal((int)getCompleteBlocksTotal());
  }

  /**
   * Get the total number of blocks in the system. 
   */
  @Override // FSNamesystemMBean
  @Metric
  public long getBlocksTotal() {
    return blockManager.getTotalBlocks();
  }

  /**
   * Get the total number of COMPLETE blocks in the system.
   * For safe mode only complete blocks are counted.
   */
  private long getCompleteBlocksTotal() {
    // Calculate number of blocks under construction
    long numUCBlocks = 0;
    readLock();
    try {
      for (Lease lease : leaseManager.getSortedLeases()) {
        for (String path : lease.getPaths()) {
          final INodeFileUnderConstruction cons;
          try {
            cons = INodeFileUnderConstruction.valueOf(dir.getINode(path), path);
          } catch (UnresolvedLinkException e) {
            throw new AssertionError("Lease files should reside on this FS");
          } catch (IOException e) {
            throw new RuntimeException(e);
          }
          BlockInfo[] blocks = cons.getBlocks();
          if(blocks == null)
            continue;
          for(BlockInfo b : blocks) {
            if(!b.isComplete())
              numUCBlocks++;
          }
        }
      }
      LOG.info("Number of blocks under construction: " + numUCBlocks);
      return getBlocksTotal() - numUCBlocks;
    } finally {
      readUnlock();
    }
  }

  /**
   * Enter safe mode manually.
   * @throws IOException
   */
  void enterSafeMode(boolean resourcesLow) throws IOException {
    writeLock();
    try {
      // Stop the secret manager, since rolling the master key would
      // try to write to the edit log
      stopSecretManager();

      // Ensure that any concurrent operations have been fully synced
      // before entering safe mode. This ensures that the FSImage
      // is entirely stable on disk as soon as we're in safe mode.
      boolean isEditlogOpenForWrite = getEditLog().isOpenForWrite();
      // Before Editlog is in OpenForWrite mode, editLogStream will be null. So,
      // logSyncAll call can be called only when Edlitlog is in OpenForWrite mode
      if (isEditlogOpenForWrite) {
        getEditLog().logSyncAll();
      }
      if (!isInSafeMode()) {
        safeMode = new SafeModeInfo(resourcesLow);
        return;
      }
      if (resourcesLow) {
        safeMode.setResourcesLow();
      }
      safeMode.setManual();
      if (isEditlogOpenForWrite) {
        getEditLog().logSyncAll();
      }
      NameNode.stateChangeLog.info("STATE* Safe mode is ON"
          + safeMode.getTurnOffTip());
    } finally {
      writeUnlock();
    }
  }

  /**
   * Leave safe mode.
   * @throws IOException
   */
  void leaveSafeMode() {
    writeLock();
    try {
      if (!isInSafeMode()) {
        NameNode.stateChangeLog.info("STATE* Safe mode is already OFF"); 
        return;
      }
      safeMode.leave();
    } finally {
      writeUnlock();
    }
  }
    
  String getSafeModeTip() {
    readLock();
    try {
      if (!isInSafeMode()) {
        return "";
      }
      return safeMode.getTurnOffTip();
    } finally {
      readUnlock();
    }
  }

  CheckpointSignature rollEditLog() throws IOException {
    checkSuperuserPrivilege();
    writeLock();
    try {
      checkOperation(OperationCategory.JOURNAL);
      if (isInSafeMode()) {
        throw new SafeModeException("Log not rolled", safeMode);
      }
      LOG.info("Roll Edit Log from " + Server.getRemoteAddress());
      return getFSImage().rollEditLog();
    } finally {
      writeUnlock();
    }
  }

  NamenodeCommand startCheckpoint(
                                NamenodeRegistration bnReg, // backup node
                                NamenodeRegistration nnReg) // active name-node
  throws IOException {
    writeLock();
    try {
      checkOperation(OperationCategory.CHECKPOINT);

      if (isInSafeMode()) {
        throw new SafeModeException("Checkpoint not started", safeMode);
      }
      LOG.info("Start checkpoint for " + bnReg.getAddress());
      NamenodeCommand cmd = getFSImage().startCheckpoint(bnReg, nnReg);
      getEditLog().logSync();
      return cmd;
    } finally {
      writeUnlock();
    }
  }

  void endCheckpoint(NamenodeRegistration registration,
                            CheckpointSignature sig) throws IOException {
    readLock();
    try {
      checkOperation(OperationCategory.CHECKPOINT);

      if (isInSafeMode()) {
        throw new SafeModeException("Checkpoint not ended", safeMode);
      }
      LOG.info("End checkpoint for " + registration.getAddress());
      getFSImage().endCheckpoint(sig);
    } finally {
      readUnlock();
    }
  }

  PermissionStatus createFsOwnerPermissions(FsPermission permission) {
    return new PermissionStatus(fsOwner.getShortUserName(), supergroup, permission);
  }

  private void checkOwner(FSPermissionChecker pc, String path)
      throws AccessControlException, UnresolvedLinkException {
    checkPermission(pc, path, true, null, null, null, null);
  }

  private void checkPathAccess(FSPermissionChecker pc,
      String path, FsAction access) throws AccessControlException,
      UnresolvedLinkException {
    checkPermission(pc, path, false, null, null, access, null);
  }

  private void checkParentAccess(FSPermissionChecker pc,
      String path, FsAction access) throws AccessControlException,
      UnresolvedLinkException {
    checkPermission(pc, path, false, null, access, null, null);
  }

  private void checkAncestorAccess(FSPermissionChecker pc,
      String path, FsAction access) throws AccessControlException,
      UnresolvedLinkException {
    checkPermission(pc, path, false, access, null, null, null);
  }

  private void checkTraverse(FSPermissionChecker pc, String path)
      throws AccessControlException, UnresolvedLinkException {
    checkPermission(pc, path, false, null, null, null, null);
  }

  @Override
  public void checkSuperuserPrivilege()
      throws AccessControlException {
    if (isPermissionEnabled) {
      FSPermissionChecker pc = getPermissionChecker();
      pc.checkSuperuserPrivilege();
    }
  }

  /**
   * Check whether current user have permissions to access the path. For more
   * details of the parameters, see
   * {@link FSPermissionChecker#checkPermission()}.
   */
  private void checkPermission(FSPermissionChecker pc,
      String path, boolean doCheckOwner, FsAction ancestorAccess,
      FsAction parentAccess, FsAction access, FsAction subAccess)
      throws AccessControlException, UnresolvedLinkException {
    if (!pc.isSuperUser()) {
      dir.waitForReady();
      readLock();
      try {
        pc.checkPermission(path, dir.rootDir, doCheckOwner, ancestorAccess,
            parentAccess, access, subAccess);
      } finally {
        readUnlock();
      }
    }
  }
  
  /**
   * Check to see if we have exceeded the limit on the number
   * of inodes.
   */
  void checkFsObjectLimit() throws IOException {
    if (maxFsObjects != 0 &&
        maxFsObjects <= dir.totalInodes() + getBlocksTotal()) {
      throw new IOException("Exceeded the configured number of objects " +
                             maxFsObjects + " in the filesystem.");
    }
  }

  /**
   * Get the total number of objects in the system. 
   */
  long getMaxObjects() {
    return maxFsObjects;
  }

  @Override // FSNamesystemMBean
  @Metric
  public long getFilesTotal() {
    readLock();
    try {
      return this.dir.totalInodes();
    } finally {
      readUnlock();
    }
  }

  @Override // FSNamesystemMBean
  @Metric
  public long getPendingReplicationBlocks() {
    return blockManager.getPendingReplicationBlocksCount();
  }

  @Override // FSNamesystemMBean
  @Metric
  public long getUnderReplicatedBlocks() {
    return blockManager.getUnderReplicatedBlocksCount();
  }

  /** Returns number of blocks with corrupt replicas */
  @Metric({"CorruptBlocks", "Number of blocks with corrupt replicas"})
  public long getCorruptReplicaBlocks() {
    return blockManager.getCorruptReplicaBlocksCount();
  }

  @Override // FSNamesystemMBean
  @Metric
  public long getScheduledReplicationBlocks() {
    return blockManager.getScheduledReplicationBlocksCount();
  }

  @Metric
  public long getPendingDeletionBlocks() {
    return blockManager.getPendingDeletionBlocksCount();
  }

  @Metric
  public long getExcessBlocks() {
    return blockManager.getExcessBlocksCount();
  }
  
  // HA-only metric
  @Metric
  public long getPostponedMisreplicatedBlocks() {
    return blockManager.getPostponedMisreplicatedBlocksCount();
  }

  // HA-only metric
  @Metric
  public int getPendingDataNodeMessageCount() {
    return blockManager.getPendingDataNodeMessageCount();
  }
  
  // HA-only metric
  @Metric
  public String getHAState() {
    return haContext.getState().toString();
  }

  // HA-only metric
  @Metric
  public long getMillisSinceLastLoadedEdits() {
    if (isInStandbyState() && editLogTailer != null) {
      return now() - editLogTailer.getLastLoadTimestamp();
    } else {
      return 0;
    }
  }
  
  @Metric
  public int getBlockCapacity() {
    return blockManager.getCapacity();
  }

  @Override // FSNamesystemMBean
  public String getFSState() {
    return isInSafeMode() ? "safeMode" : "Operational";
  }
  
  private ObjectName mbeanName;

  /**
   * Register the FSNamesystem MBean using the name
   *        "hadoop:service=NameNode,name=FSNamesystemState"
   */
  private void registerMBean() {
    // We can only implement one MXBean interface, so we keep the old one.
    try {
      StandardMBean bean = new StandardMBean(this, FSNamesystemMBean.class);
      mbeanName = MBeans.register("NameNode", "FSNamesystemState", bean);
    } catch (NotCompliantMBeanException e) {
      throw new RuntimeException("Bad MBean setup", e);
    }

    LOG.info("Registered FSNamesystemState MBean");
  }

  /**
   * shutdown FSNamesystem
   */
  void shutdown() {
    if (mbeanName != null)
      MBeans.unregister(mbeanName);
  }
  

  @Override // FSNamesystemMBean
  public int getNumLiveDataNodes() {
    return getBlockManager().getDatanodeManager().getNumLiveDataNodes();
  }

  @Override // FSNamesystemMBean
  public int getNumDeadDataNodes() {
    return getBlockManager().getDatanodeManager().getNumDeadDataNodes();
  }
  
  @Override // FSNamesystemMBean
  @Metric({"StaleDataNodes", 
    "Number of datanodes marked stale due to delayed heartbeat"})
  public int getNumStaleDataNodes() {
    return getBlockManager().getDatanodeManager().getNumStaleNodes();
  }

  /**
   * Sets the generation stamp for this filesystem
   */
  void setGenerationStamp(long stamp) {
    generationStamp.setCurrentValue(stamp);
  }

  /**
   * Gets the generation stamp for this filesystem
   */
  long getGenerationStamp() {
    return generationStamp.getCurrentValue();
  }

  /**
   * Increments, logs and then returns the stamp
   */
  private long nextGenerationStamp() throws SafeModeException {
    assert hasWriteLock();
    if (isInSafeMode()) {
      throw new SafeModeException(
          "Cannot get next generation stamp", safeMode);
    }
    final long gs = generationStamp.nextValue();
    getEditLog().logGenerationStamp(gs);
    // NB: callers sync the log
    return gs;
  }

  private INodeFileUnderConstruction checkUCBlock(ExtendedBlock block,
      String clientName) throws IOException {
    assert hasWriteLock();
    if (isInSafeMode()) {
      throw new SafeModeException("Cannot get a new generation stamp and an " +
                                "access token for block " + block, safeMode);
    }
    
    // check stored block state
    BlockInfo storedBlock = blockManager.getStoredBlock(ExtendedBlock.getLocalBlock(block));
    if (storedBlock == null || 
        storedBlock.getBlockUCState() != BlockUCState.UNDER_CONSTRUCTION) {
        throw new IOException(block + 
            " does not exist or is not under Construction" + storedBlock);
    }
    
    // check file inode
    INodeFile file = (INodeFile) storedBlock.getBlockCollection();
    if (file==null || !file.isUnderConstruction()) {
      throw new IOException("The file " + storedBlock + 
          " belonged to does not exist or it is not under construction.");
    }
    
    // check lease
    INodeFileUnderConstruction pendingFile = (INodeFileUnderConstruction)file;
    if (clientName == null || !clientName.equals(pendingFile.getClientName())) {
      throw new LeaseExpiredException("Lease mismatch: " + block + 
          " is accessed by a non lease holder " + clientName); 
    }

    return pendingFile;
  }
  
  /**
   * Client is reporting some bad block locations.
   */
  void reportBadBlocks(LocatedBlock[] blocks) throws IOException {
    writeLock();
    try {
      checkOperation(OperationCategory.WRITE);
      
      NameNode.stateChangeLog.info("*DIR* reportBadBlocks");
      for (int i = 0; i < blocks.length; i++) {
        ExtendedBlock blk = blocks[i].getBlock();
        DatanodeInfo[] nodes = blocks[i].getLocations();
        for (int j = 0; j < nodes.length; j++) {
          DatanodeInfo dn = nodes[j];
          blockManager.findAndMarkBlockAsCorrupt(blk, dn,
              "client machine reported it");
        }
      }
    } finally {
      writeUnlock();
    }
  }

  /**
   * Get a new generation stamp together with an access token for 
   * a block under construction
   * 
   * This method is called for recovering a failed pipeline or setting up
   * a pipeline to append to a block.
   * 
   * @param block a block
   * @param clientName the name of a client
   * @return a located block with a new generation stamp and an access token
   * @throws IOException if any error occurs
   */
  LocatedBlock updateBlockForPipeline(ExtendedBlock block, 
      String clientName) throws IOException {
    LocatedBlock locatedBlock;
    writeLock();
    try {
      checkOperation(OperationCategory.WRITE);

      // check vadility of parameters
      checkUCBlock(block, clientName);
  
      // get a new generation stamp and an access token
      block.setGenerationStamp(nextGenerationStamp());
      locatedBlock = new LocatedBlock(block, new DatanodeInfo[0]);
      blockManager.setBlockToken(locatedBlock, AccessMode.WRITE);
    } finally {
      writeUnlock();
    }
    // Ensure we record the new generation stamp
    getEditLog().logSync();
    return locatedBlock;
  }
  
  /**
   * Update a pipeline for a block under construction
   * 
   * @param clientName the name of the client
   * @param oldblock and old block
   * @param newBlock a new block with a new generation stamp and length
   * @param newNodes datanodes in the pipeline
   * @throws IOException if any error occurs
   */
  void updatePipeline(String clientName, ExtendedBlock oldBlock, 
      ExtendedBlock newBlock, DatanodeID[] newNodes)
      throws IOException {
    writeLock();
    try {
      checkOperation(OperationCategory.WRITE);

      if (isInSafeMode()) {
        throw new SafeModeException("Pipeline not updated", safeMode);
      }
      assert newBlock.getBlockId()==oldBlock.getBlockId() : newBlock + " and "
        + oldBlock + " has different block identifier";
      LOG.info("updatePipeline(block=" + oldBlock
               + ", newGenerationStamp=" + newBlock.getGenerationStamp()
               + ", newLength=" + newBlock.getNumBytes()
               + ", newNodes=" + Arrays.asList(newNodes)
               + ", clientName=" + clientName
               + ")");
      updatePipelineInternal(clientName, oldBlock, newBlock, newNodes);
    } finally {
      writeUnlock();
    }
    getEditLog().logSync();
    LOG.info("updatePipeline(" + oldBlock + ") successfully to " + newBlock);
  }

  /** @see #updatePipeline(String, ExtendedBlock, ExtendedBlock, DatanodeID[]) */
  private void updatePipelineInternal(String clientName, ExtendedBlock oldBlock, 
      ExtendedBlock newBlock, DatanodeID[] newNodes)
      throws IOException {
    assert hasWriteLock();
    // check the vadility of the block and lease holder name
    final INodeFileUnderConstruction pendingFile
        = checkUCBlock(oldBlock, clientName);
    final BlockInfoUnderConstruction blockinfo
        = (BlockInfoUnderConstruction)pendingFile.getLastBlock();

    // check new GS & length: this is not expected
    if (newBlock.getGenerationStamp() <= blockinfo.getGenerationStamp() ||
        newBlock.getNumBytes() < blockinfo.getNumBytes()) {
      String msg = "Update " + oldBlock + " (len = " + 
        blockinfo.getNumBytes() + ") to an older state: " + newBlock + 
        " (len = " + newBlock.getNumBytes() +")";
      LOG.warn(msg);
      throw new IOException(msg);
    }

    // Update old block with the new generation stamp and new length
    blockinfo.setGenerationStamp(newBlock.getGenerationStamp());
    blockinfo.setNumBytes(newBlock.getNumBytes());

    // find the DatanodeDescriptor objects
    final DatanodeManager dm = getBlockManager().getDatanodeManager();
    DatanodeDescriptor[] descriptors = null;
    if (newNodes.length > 0) {
      descriptors = new DatanodeDescriptor[newNodes.length];
      for(int i = 0; i < newNodes.length; i++) {
        descriptors[i] = dm.getDatanode(newNodes[i]);
      }
    }
    blockinfo.setExpectedLocations(descriptors);

    String src = leaseManager.findPath(pendingFile);
    dir.persistBlocks(src, pendingFile);
  }

  // rename was successful. If any part of the renamed subtree had
  // files that were being written to, update with new filename.
  void unprotectedChangeLease(String src, String dst) {
    assert hasWriteLock();
    leaseManager.changeLease(src, dst);
  }

  /**
   * Serializes leases. 
   */
  void saveFilesUnderConstruction(DataOutputStream out) throws IOException {
    // This is run by an inferior thread of saveNamespace, which holds a read
    // lock on our behalf. If we took the read lock here, we could block
    // for fairness if a writer is waiting on the lock.
    synchronized (leaseManager) {
      Map<String, INodeFileUnderConstruction> nodes =
          leaseManager.getINodesUnderConstruction();
      out.writeInt(nodes.size()); // write the size    
      for (Map.Entry<String, INodeFileUnderConstruction> entry
           : nodes.entrySet()) {
        FSImageSerialization.writeINodeUnderConstruction(
            out, entry.getValue(), entry.getKey());
      }
    }
  }

  /**
   * Register a Backup name-node, verifying that it belongs
   * to the correct namespace, and adding it to the set of
   * active journals if necessary.
   * 
   * @param bnReg registration of the new BackupNode
   * @param nnReg registration of this NameNode
   * @throws IOException if the namespace IDs do not match
   */
  void registerBackupNode(NamenodeRegistration bnReg,
      NamenodeRegistration nnReg) throws IOException {
    writeLock();
    try {
      if(getFSImage().getStorage().getNamespaceID() 
         != bnReg.getNamespaceID())
        throw new IOException("Incompatible namespaceIDs: "
            + " Namenode namespaceID = "
            + getFSImage().getStorage().getNamespaceID() + "; "
            + bnReg.getRole() +
            " node namespaceID = " + bnReg.getNamespaceID());
      if (bnReg.getRole() == NamenodeRole.BACKUP) {
        getFSImage().getEditLog().registerBackupNode(
            bnReg, nnReg);
      }
    } finally {
      writeUnlock();
    }
  }

  /**
   * Release (unregister) backup node.
   * <p>
   * Find and remove the backup stream corresponding to the node.
   * @param registration
   * @throws IOException
   */
  void releaseBackupNode(NamenodeRegistration registration)
    throws IOException {
    writeLock();
    try {
      if(getFSImage().getStorage().getNamespaceID()
         != registration.getNamespaceID())
        throw new IOException("Incompatible namespaceIDs: "
            + " Namenode namespaceID = "
            + getFSImage().getStorage().getNamespaceID() + "; "
            + registration.getRole() +
            " node namespaceID = " + registration.getNamespaceID());
      getEditLog().releaseBackupStream(registration);
    } finally {
      writeUnlock();
    }
  }

  static class CorruptFileBlockInfo {
    String path;
    Block block;
    
    public CorruptFileBlockInfo(String p, Block b) {
      path = p;
      block = b;
    }
    
    @Override
    public String toString() {
      return block.getBlockName() + "\t" + path;
    }
  }
  /**
   * @param path Restrict corrupt files to this portion of namespace.
   * @param startBlockAfter Support for continuation; the set of files we return
   *  back is ordered by blockid; startBlockAfter tells where to start from
   * @return a list in which each entry describes a corrupt file/block
   * @throws AccessControlException
   * @throws IOException
   */
  Collection<CorruptFileBlockInfo> listCorruptFileBlocks(String path,
	String[] cookieTab) throws IOException {
    checkSuperuserPrivilege();
    readLock();
    try {
      checkOperation(OperationCategory.READ);
      if (!isPopulatingReplQueues()) {
        throw new IOException("Cannot run listCorruptFileBlocks because " +
                              "replication queues have not been initialized.");
      }
      // print a limited # of corrupt files per call
      int count = 0;
      ArrayList<CorruptFileBlockInfo> corruptFiles = new ArrayList<CorruptFileBlockInfo>();

      final Iterator<Block> blkIterator = blockManager.getCorruptReplicaBlockIterator();

      if (cookieTab == null) {
        cookieTab = new String[] { null };
      }
      int skip = getIntCookie(cookieTab[0]);
      for (int i = 0; i < skip && blkIterator.hasNext(); i++) {
        blkIterator.next();
      }

      while (blkIterator.hasNext()) {
        Block blk = blkIterator.next();
        INode inode = (INodeFile) blockManager.getBlockCollection(blk);
        skip++;
        if (inode != null && blockManager.countNodes(blk).liveReplicas() == 0) {
          String src = FSDirectory.getFullPathName(inode);
          if (src.startsWith(path)){
            corruptFiles.add(new CorruptFileBlockInfo(src, blk));
            count++;
            if (count >= DEFAULT_MAX_CORRUPT_FILEBLOCKS_RETURNED)
              break;
          }
        }
      }
      cookieTab[0] = String.valueOf(skip);
      LOG.info("list corrupt file blocks returned: " + count);
      return corruptFiles;
    } finally {
      readUnlock();
    }
  }

  /**
   * Convert string cookie to integer.
   */
  private static int getIntCookie(String cookie){
    int c;
    if(cookie == null){
      c = 0;
    } else {
      try{
        c = Integer.parseInt(cookie);
      }catch (NumberFormatException e) {
        c = 0;
      }
    }
    c = Math.max(0, c);
    return c;
  }

  /**
   * Create delegation token secret manager
   */
  private DelegationTokenSecretManager createDelegationTokenSecretManager(
      Configuration conf) {
    return new DelegationTokenSecretManager(conf.getLong(
        DFS_NAMENODE_DELEGATION_KEY_UPDATE_INTERVAL_KEY,
        DFS_NAMENODE_DELEGATION_KEY_UPDATE_INTERVAL_DEFAULT),
        conf.getLong(DFS_NAMENODE_DELEGATION_TOKEN_MAX_LIFETIME_KEY,
            DFS_NAMENODE_DELEGATION_TOKEN_MAX_LIFETIME_DEFAULT),
        conf.getLong(DFS_NAMENODE_DELEGATION_TOKEN_RENEW_INTERVAL_KEY,
            DFS_NAMENODE_DELEGATION_TOKEN_RENEW_INTERVAL_DEFAULT),
        DELEGATION_TOKEN_REMOVER_SCAN_INTERVAL, this);
  }

  /**
   * Returns the DelegationTokenSecretManager instance in the namesystem.
   * @return delegation token secret manager object
   */
  DelegationTokenSecretManager getDelegationTokenSecretManager() {
    return dtSecretManager;
  }

  /**
   * @param renewer
   * @return Token<DelegationTokenIdentifier>
   * @throws IOException
   */
  Token<DelegationTokenIdentifier> getDelegationToken(Text renewer)
      throws IOException {
    Token<DelegationTokenIdentifier> token;
    writeLock();
    try {
      checkOperation(OperationCategory.WRITE);

      if (isInSafeMode()) {
        throw new SafeModeException("Cannot issue delegation token", safeMode);
      }
      if (!isAllowedDelegationTokenOp()) {
        throw new IOException(
          "Delegation Token can be issued only with kerberos or web authentication");
      }
      if (dtSecretManager == null || !dtSecretManager.isRunning()) {
        LOG.warn("trying to get DT with no secret manager running");
        return null;
      }

      UserGroupInformation ugi = UserGroupInformation.getCurrentUser();
      String user = ugi.getUserName();
      Text owner = new Text(user);
      Text realUser = null;
      if (ugi.getRealUser() != null) {
        realUser = new Text(ugi.getRealUser().getUserName());
      }
      DelegationTokenIdentifier dtId = new DelegationTokenIdentifier(owner,
        renewer, realUser);
      token = new Token<DelegationTokenIdentifier>(
        dtId, dtSecretManager);
      long expiryTime = dtSecretManager.getTokenExpiryTime(dtId);
      getEditLog().logGetDelegationToken(dtId, expiryTime);
    } finally {
      writeUnlock();
    }
    getEditLog().logSync();
    return token;
  }

  /**
   * 
   * @param token
   * @return New expiryTime of the token
   * @throws InvalidToken
   * @throws IOException
   */
  long renewDelegationToken(Token<DelegationTokenIdentifier> token)
      throws InvalidToken, IOException {
    long expiryTime;
    writeLock();
    try {
      checkOperation(OperationCategory.WRITE);

      if (isInSafeMode()) {
        throw new SafeModeException("Cannot renew delegation token", safeMode);
      }
      if (!isAllowedDelegationTokenOp()) {
        throw new IOException(
            "Delegation Token can be renewed only with kerberos or web authentication");
      }
      String renewer = UserGroupInformation.getCurrentUser().getShortUserName();
      expiryTime = dtSecretManager.renewToken(token, renewer);
      DelegationTokenIdentifier id = new DelegationTokenIdentifier();
      ByteArrayInputStream buf = new ByteArrayInputStream(token.getIdentifier());
      DataInputStream in = new DataInputStream(buf);
      id.readFields(in);
      getEditLog().logRenewDelegationToken(id, expiryTime);
    } finally {
      writeUnlock();
    }
    getEditLog().logSync();
    return expiryTime;
  }

  /**
   * 
   * @param token
   * @throws IOException
   */
  void cancelDelegationToken(Token<DelegationTokenIdentifier> token)
      throws IOException {
    writeLock();
    try {
      checkOperation(OperationCategory.WRITE);

      if (isInSafeMode()) {
        throw new SafeModeException("Cannot cancel delegation token", safeMode);
      }
      String canceller = UserGroupInformation.getCurrentUser().getUserName();
      DelegationTokenIdentifier id = dtSecretManager
        .cancelToken(token, canceller);
      getEditLog().logCancelDelegationToken(id);
    } finally {
      writeUnlock();
    }
    getEditLog().logSync();
  }
  
  /**
   * @param out save state of the secret manager
   */
  void saveSecretManagerState(DataOutputStream out) throws IOException {
    dtSecretManager.saveSecretManagerState(out);
  }

  /**
   * @param in load the state of secret manager from input stream
   */
  void loadSecretManagerState(DataInputStream in) throws IOException {
    dtSecretManager.loadSecretManagerState(in);
  }

  /**
   * Log the updateMasterKey operation to edit logs
   * 
   * @param key new delegation key.
   */
  public void logUpdateMasterKey(DelegationKey key) {
    
    assert !isInSafeMode() :
      "this should never be called while in safemode, since we stop " +
      "the DT manager before entering safemode!";
    // No need to hold FSN lock since we don't access any internal
    // structures, and this is stopped before the FSN shuts itself
    // down, etc.
    getEditLog().logUpdateMasterKey(key);
    getEditLog().logSync();
  }
  
  private void logReassignLease(String leaseHolder, String src,
      String newHolder) {
    assert hasWriteLock();
    getEditLog().logReassignLease(leaseHolder, src, newHolder);
  }
  
  /**
   * 
   * @return true if delegation token operation is allowed
   */
  private boolean isAllowedDelegationTokenOp() throws IOException {
    AuthenticationMethod authMethod = getConnectionAuthenticationMethod();
    if (UserGroupInformation.isSecurityEnabled()
        && (authMethod != AuthenticationMethod.KERBEROS)
        && (authMethod != AuthenticationMethod.KERBEROS_SSL)
        && (authMethod != AuthenticationMethod.CERTIFICATE)) {
      return false;
    }
    return true;
  }
  
  /**
   * Returns authentication method used to establish the connection
   * @return AuthenticationMethod used to establish connection
   * @throws IOException
   */
  private AuthenticationMethod getConnectionAuthenticationMethod()
      throws IOException {
    UserGroupInformation ugi = UserGroupInformation.getCurrentUser();
    AuthenticationMethod authMethod = ugi.getAuthenticationMethod();
    if (authMethod == AuthenticationMethod.PROXY) {
      authMethod = ugi.getRealUser().getAuthenticationMethod();
    }
    return authMethod;
  }
  
  /**
   * Client invoked methods are invoked over RPC and will be in 
   * RPC call context even if the client exits.
   */
  private boolean isExternalInvocation() {
    return Server.isRpcInvocation() || NamenodeWebHdfsMethods.isWebHdfsInvocation();
  }

  private static InetAddress getRemoteIp() {
    InetAddress ip = Server.getRemoteIp();
    if (ip != null) {
      return ip;
    }
    return NamenodeWebHdfsMethods.getRemoteIp();
  }
  
  /**
   * Log fsck event in the audit log 
   */
  void logFsckEvent(String src, InetAddress remoteAddress) throws IOException {
    if (isAuditEnabled()) {
      logAuditEvent(UserGroupInformation.getCurrentUser(),
                    remoteAddress,
                    "fsck", src, null, null);
    }
  }
  /**
   * Register NameNodeMXBean
   */
  private void registerMXBean() {
    MBeans.register("NameNode", "NameNodeInfo", this);
  }

  /**
   * Class representing Namenode information for JMX interfaces
   */
  @Override // NameNodeMXBean
  public String getVersion() {
    return VersionInfo.getVersion() + ", r" + VersionInfo.getRevision();
  }

  @Override // NameNodeMXBean
  public long getUsed() {
    return this.getCapacityUsed();
  }

  @Override // NameNodeMXBean
  public long getFree() {
    return this.getCapacityRemaining();
  }

  @Override // NameNodeMXBean
  public long getTotal() {
    return this.getCapacityTotal();
  }

  @Override // NameNodeMXBean
  public String getSafemode() {
    if (!this.isInSafeMode())
      return "";
    return "Safe mode is ON." + this.getSafeModeTip();
  }

  @Override // NameNodeMXBean
  public boolean isUpgradeFinalized() {
    return this.getFSImage().isUpgradeFinalized();
  }

  @Override // NameNodeMXBean
  public long getNonDfsUsedSpace() {
    return datanodeStatistics.getCapacityUsedNonDFS();
  }

  @Override // NameNodeMXBean
  public float getPercentUsed() {
    return datanodeStatistics.getCapacityUsedPercent();
  }

  @Override // NameNodeMXBean
  public long getBlockPoolUsedSpace() {
    return datanodeStatistics.getBlockPoolUsed();
  }

  @Override // NameNodeMXBean
  public float getPercentBlockPoolUsed() {
    return datanodeStatistics.getPercentBlockPoolUsed();
  }

  @Override // NameNodeMXBean
  public float getPercentRemaining() {
    return datanodeStatistics.getCapacityRemainingPercent();
  }

  @Override // NameNodeMXBean
  public long getTotalBlocks() {
    return getBlocksTotal();
  }

  @Override // NameNodeMXBean
  @Metric
  public long getTotalFiles() {
    return getFilesTotal();
  }

  @Override // NameNodeMXBean
  public long getNumberOfMissingBlocks() {
    return getMissingBlocksCount();
  }
  
  @Override // NameNodeMXBean
  public int getThreads() {
    return ManagementFactory.getThreadMXBean().getThreadCount();
  }

  /**
   * Returned information is a JSON representation of map with host name as the
   * key and value is a map of live node attribute keys to its values
   */
  @Override // NameNodeMXBean
  public String getLiveNodes() {
    final Map<String, Map<String,Object>> info = 
      new HashMap<String, Map<String,Object>>();
    final List<DatanodeDescriptor> live = new ArrayList<DatanodeDescriptor>();
    blockManager.getDatanodeManager().fetchDatanodes(live, null, true);
    for (DatanodeDescriptor node : live) {
      final Map<String, Object> innerinfo = new HashMap<String, Object>();
      innerinfo.put("lastContact", getLastContact(node));
      innerinfo.put("usedSpace", getDfsUsed(node));
      innerinfo.put("adminState", node.getAdminState().toString());
      innerinfo.put("nonDfsUsedSpace", node.getNonDfsUsed());
      innerinfo.put("capacity", node.getCapacity());
      innerinfo.put("numBlocks", node.numBlocks());
      info.put(node.getHostName(), innerinfo);
    }
    return JSON.toString(info);
  }

  /**
   * Returned information is a JSON representation of map with host name as the
   * key and value is a map of dead node attribute keys to its values
   */
  @Override // NameNodeMXBean
  public String getDeadNodes() {
    final Map<String, Map<String, Object>> info = 
      new HashMap<String, Map<String, Object>>();
    final List<DatanodeDescriptor> dead = new ArrayList<DatanodeDescriptor>();
    blockManager.getDatanodeManager().fetchDatanodes(null, dead, true);
    for (DatanodeDescriptor node : dead) {
      final Map<String, Object> innerinfo = new HashMap<String, Object>();
      innerinfo.put("lastContact", getLastContact(node));
      innerinfo.put("decommissioned", node.isDecommissioned());
      info.put(node.getHostName(), innerinfo);
    }
    return JSON.toString(info);
  }

  /**
   * Returned information is a JSON representation of map with host name as the
   * key and value is a map of decomisioning node attribute keys to its values
   */
  @Override // NameNodeMXBean
  public String getDecomNodes() {
    final Map<String, Map<String, Object>> info = 
      new HashMap<String, Map<String, Object>>();
    final List<DatanodeDescriptor> decomNodeList = blockManager.getDatanodeManager(
        ).getDecommissioningNodes();
    for (DatanodeDescriptor node : decomNodeList) {
      final Map<String, Object> innerinfo = new HashMap<String, Object>();
      innerinfo.put("underReplicatedBlocks", node.decommissioningStatus
          .getUnderReplicatedBlocks());
      innerinfo.put("decommissionOnlyReplicas", node.decommissioningStatus
          .getDecommissionOnlyReplicas());
      innerinfo.put("underReplicateInOpenFiles", node.decommissioningStatus
          .getUnderReplicatedInOpenFiles());
      info.put(node.getHostName(), innerinfo);
    }
    return JSON.toString(info);
  }

  private long getLastContact(DatanodeDescriptor alivenode) {
    return (Time.now() - alivenode.getLastUpdate())/1000;
  }

  private long getDfsUsed(DatanodeDescriptor alivenode) {
    return alivenode.getDfsUsed();
  }

  @Override  // NameNodeMXBean
  public String getClusterId() {
    return dir.fsImage.getStorage().getClusterID();
  }
  
  @Override  // NameNodeMXBean
  public String getBlockPoolId() {
    return blockPoolId;
  }
  
  @Override  // NameNodeMXBean
  public String getNameDirStatuses() {
    Map<String, Map<File, StorageDirType>> statusMap =
      new HashMap<String, Map<File, StorageDirType>>();
    
    Map<File, StorageDirType> activeDirs = new HashMap<File, StorageDirType>();
    for (Iterator<StorageDirectory> it
        = getFSImage().getStorage().dirIterator(); it.hasNext();) {
      StorageDirectory st = it.next();
      activeDirs.put(st.getRoot(), st.getStorageDirType());
    }
    statusMap.put("active", activeDirs);
    
    List<Storage.StorageDirectory> removedStorageDirs
        = getFSImage().getStorage().getRemovedStorageDirs();
    Map<File, StorageDirType> failedDirs = new HashMap<File, StorageDirType>();
    for (StorageDirectory st : removedStorageDirs) {
      failedDirs.put(st.getRoot(), st.getStorageDirType());
    }
    statusMap.put("failed", failedDirs);
    
    return JSON.toString(statusMap);
  }

  /** @return the block manager. */
  public BlockManager getBlockManager() {
    return blockManager;
  }
  /** @return the FSDirectory. */
  public FSDirectory getFSDirectory() {
    return dir;
  }

  /**
   * Verifies that the given identifier and password are valid and match.
   * @param identifier Token identifier.
   * @param password Password in the token.
   * @throws InvalidToken
   */
  public synchronized void verifyToken(DelegationTokenIdentifier identifier,
      byte[] password) throws InvalidToken {
    getDelegationTokenSecretManager().verifyToken(identifier, password);
  }
  
  @Override
  public boolean isGenStampInFuture(long genStamp) {
    return (genStamp > getGenerationStamp());
  }
  @VisibleForTesting
  public EditLogTailer getEditLogTailer() {
    return editLogTailer;
  }
  
  @VisibleForTesting
  void setFsLockForTests(ReentrantReadWriteLock lock) {
    this.fsLock = lock;
  }
  
  @VisibleForTesting
  ReentrantReadWriteLock getFsLockForTests() {
    return fsLock;
  }

  @VisibleForTesting
  public SafeModeInfo getSafeModeInfoForTests() {
    return safeMode;
  }
  
  @VisibleForTesting
  public void setNNResourceChecker(NameNodeResourceChecker nnResourceChecker) {
    this.nnResourceChecker = nnResourceChecker;
  }

  @Override
  public boolean isAvoidingStaleDataNodesForWrite() {
    return this.blockManager.getDatanodeManager()
        .shouldAvoidStaleDataNodesForWrite();
  }
  
  public SnapshotManager getSnapshotManager() {
    return snapshotManager;
  }
  
  /** Allow snapshot on a directroy. */
  public void allowSnapshot(String path) throws SafeModeException, IOException {
    writeLock();
    try {
      checkOperation(OperationCategory.WRITE);
      if (isInSafeMode()) {
        throw new SafeModeException("Cannot allow snapshot for " + path,
            safeMode);
      }
      checkOwner(path);

      snapshotManager.setSnapshottable(path);
      getEditLog().logAllowSnapshot(path);
    } finally {
      writeUnlock();
    }
    getEditLog().logSync();
    
    //TODO: need to update metrics in corresponding SnapshotManager method 

    if (auditLog.isInfoEnabled() && isExternalInvocation()) {
      logAuditEvent(UserGroupInformation.getCurrentUser(), getRemoteIp(),
          "allowSnapshot", path, null, null);
    }
  }
  
  /** Disallow snapshot on a directory. */
  public void disallowSnapshot(String path)
      throws SafeModeException, IOException {
    writeLock();
    try {
      checkOperation(OperationCategory.WRITE);
      if (isInSafeMode()) {
        throw new SafeModeException("Cannot disallow snapshot for " + path,
            safeMode);
      }
      checkOwner(path);

      snapshotManager.resetSnapshottable(path);
      getEditLog().logDisallowSnapshot(path);
    } finally {
      writeUnlock();
    }
    getEditLog().logSync();

    //TODO: need to update metrics in corresponding SnapshotManager method 
    
    if (auditLog.isInfoEnabled() && isExternalInvocation()) {
      logAuditEvent(UserGroupInformation.getCurrentUser(), getRemoteIp(),
          "disallowSnapshot", path, null, null);
    }
  }
  
  /**
   * Create a snapshot
   * @param snapshotRoot The directory path where the snapshot is taken
   * @param snapshotName The name of the snapshot
   */
  public void createSnapshot(String snapshotRoot, String snapshotName)
      throws SafeModeException, IOException {
    writeLock();
    try {
      checkOperation(OperationCategory.WRITE);
      if (isInSafeMode()) {
        throw new SafeModeException("Cannot create snapshot for "
            + snapshotRoot, safeMode);
      }
      checkOwner(snapshotRoot);

      dir.writeLock();
      try {
        snapshotManager.createSnapshot(snapshotRoot, snapshotName);
      } finally {
        dir.writeUnlock();
      }
      getEditLog().logCreateSnapshot(snapshotRoot, snapshotName);
    } finally {
      writeUnlock();
    }
    getEditLog().logSync();
    
    if (auditLog.isInfoEnabled() && isExternalInvocation()) {
      Path rootPath = new Path(snapshotRoot, HdfsConstants.DOT_SNAPSHOT_DIR
          + Path.SEPARATOR + snapshotName);
      logAuditEvent(UserGroupInformation.getCurrentUser(), getRemoteIp(),
          "createSnapshot", snapshotRoot, rootPath.toString(), null);
    }
  }
  
  /**
   * Rename a snapshot
   * @param path The directory path where the snapshot was taken
   * @param snapshotOldName Old snapshot name
   * @param snapshotNewName New snapshot name
   * @throws SafeModeException
   * @throws IOException 
   */
  public void renameSnapshot(String path, String snapshotOldName,
      String snapshotNewName) throws SafeModeException, IOException {
    writeLock();
    try {
      checkOperation(OperationCategory.WRITE);
      if (isInSafeMode()) {
        throw new SafeModeException("Cannot rename snapshot for " + path,
            safeMode);
      }
      checkOwner(path);
      // TODO: check if the new name is valid. May also need this for
      // creationSnapshot
      
      snapshotManager.renameSnapshot(path, snapshotOldName, snapshotNewName);
      getEditLog().logRenameSnapshot(path, snapshotOldName, snapshotNewName);
    } finally {
      writeUnlock();
    }
    getEditLog().logSync();
    
    if (auditLog.isInfoEnabled() && isExternalInvocation()) {
      Path oldSnapshotRoot = new Path(path, HdfsConstants.DOT_SNAPSHOT_DIR
          + "/" + snapshotOldName);
      Path newSnapshotRoot = new Path(path, HdfsConstants.DOT_SNAPSHOT_DIR
          + "/" + snapshotNewName);
      logAuditEvent(UserGroupInformation.getCurrentUser(), getRemoteIp(),
          "renameSnapshot", oldSnapshotRoot.toString(),
          newSnapshotRoot.toString(), null);
    }
  }
  
  /**
   * Get the list of snapshottable directories that are owned 
   * by the current user. Return all the snapshottable directories if the 
   * current user is a super user.
   * @return The list of all the current snapshottable directories
   * @throws IOException
   */
  public SnapshottableDirectoryStatus[] getSnapshottableDirListing()
      throws IOException {
    SnapshottableDirectoryStatus[] status = null;
    readLock();
    try {
      checkOperation(OperationCategory.READ);
      FSPermissionChecker checker = new FSPermissionChecker(
          fsOwner.getShortUserName(), supergroup);
      status = snapshotManager
          .getSnapshottableDirListing(checker.isSuper ? null : checker.user);
    } finally {
      readUnlock();
    }
    if (auditLog.isInfoEnabled() && isExternalInvocation()) {
      logAuditEvent(UserGroupInformation.getCurrentUser(), getRemoteIp(),
            "listSnapshottableDirectory", null, null, null);
    }
    return status;
  }
  
  /**
   * Get the difference between two snapshots (or between a snapshot and the
   * current status) of a snapshottable directory.
   * 
   * @param path The full path of the snapshottable directory.
   * @param fromSnapshot Name of the snapshot to calculate the diff from. Null
   *          or empty string indicates the current tree.
   * @param toSnapshot Name of the snapshot to calculated the diff to. Null or
   *          empty string indicates the current tree.
   * @return A report about the difference between {@code fromSnapshot} and 
   *         {@code toSnapshot}. Modified/deleted/created/renamed files and 
   *         directories belonging to the snapshottable directories are listed 
   *         and labeled as M/-/+/R respectively. 
   * @throws IOException
   */
  public SnapshotDiffReport getSnapshotDiffReport(String path,
      String fromSnapshot, String toSnapshot) throws IOException {
    SnapshotDiffInfo diffs = null;
    readLock();
    try {
      checkOperation(OperationCategory.READ);
      diffs = snapshotManager.diff(path, fromSnapshot, toSnapshot);
    } finally {
      readUnlock();
    }
    
    if (auditLog.isInfoEnabled() && isExternalInvocation()) {
      logAuditEvent(UserGroupInformation.getCurrentUser(), getRemoteIp(),
            "computeSnapshotDiff", null, null, null);
    }
    return diffs != null ? diffs.generateReport() : new SnapshotDiffReport(
        path, fromSnapshot, toSnapshot,
        Collections.<DiffReportEntry> emptyList());
  }
  
  /**
   * Delete a snapshot of a snapshottable directory
   * @param snapshotRoot The snapshottable directory
   * @param snapshotName The name of the to-be-deleted snapshot
   * @throws SafeModeException
   * @throws IOException
   */
  public void deleteSnapshot(String snapshotRoot, String snapshotName)
      throws SafeModeException, IOException {
    writeLock();
    try {
      checkOperation(OperationCategory.WRITE);
      if (isInSafeMode()) {
        throw new SafeModeException(
            "Cannot delete snapshot for " + snapshotRoot, safeMode);
      }
      checkOwner(snapshotRoot);

      BlocksMapUpdateInfo collectedBlocks = new BlocksMapUpdateInfo();
      dir.writeLock();
      try {
        snapshotManager.deleteSnapshot(snapshotRoot, snapshotName,
            collectedBlocks);
      } finally {
        dir.writeUnlock();
      }
      this.removeBlocks(collectedBlocks);
      collectedBlocks.clear();
      getEditLog().logDeleteSnapshot(snapshotRoot, snapshotName);
    } finally {
      writeUnlock();
    }
    getEditLog().logSync();
    
    if (auditLog.isInfoEnabled() && isExternalInvocation()) {
      Path rootPath = new Path(snapshotRoot, HdfsConstants.DOT_SNAPSHOT_DIR
          + Path.SEPARATOR + snapshotName);
      logAuditEvent(UserGroupInformation.getCurrentUser(), getRemoteIp(),
          "deleteSnapshot", rootPath.toString(), null, null);
    }
  }

  /**
   * Remove a list of INodeDirectorySnapshottable from the SnapshotManager
   * @param toRemove the list of INodeDirectorySnapshottable to be removed
   */
  void removeSnapshottableDirs(List<INodeDirectorySnapshottable> toRemove) {
    if (snapshotManager != null) {
      snapshotManager.removeSnapshottableDirs(toRemove);
    }
  }

  /**
   * Default AuditLogger implementation; used when no access logger is
   * defined in the config file. It can also be explicitly listed in the
   * config file.
   */
  private static class DefaultAuditLogger implements AuditLogger {

    @Override
    public void initialize(Configuration conf) {
      // Nothing to do.
    }

    @Override
    public void logAuditEvent(boolean succeeded, String userName,
        InetAddress addr, String cmd, String src, String dst,
        FileStatus status) {
      if (auditLog.isInfoEnabled()) {
        final StringBuilder sb = auditBuffer.get();
        sb.setLength(0);
        sb.append("allowed=").append(succeeded).append("\t");
        sb.append("ugi=").append(userName).append("\t");
        sb.append("ip=").append(addr).append("\t");
        sb.append("cmd=").append(cmd).append("\t");
        sb.append("src=").append(src).append("\t");
        sb.append("dst=").append(dst).append("\t");
        if (null == status) {
          sb.append("perm=null");
        } else {
          sb.append("perm=");
          sb.append(status.getOwner()).append(":");
          sb.append(status.getGroup()).append(":");
          sb.append(status.getPermission());
        }
        auditLog.info(sb);
      }
    }

  }

}<|MERGE_RESOLUTION|>--- conflicted
+++ resolved
@@ -1930,13 +1930,8 @@
     boolean overwrite = flag.contains(CreateFlag.OVERWRITE);
     boolean append = flag.contains(CreateFlag.APPEND);
     if (isPermissionEnabled) {
-<<<<<<< HEAD
       if (append || (overwrite && myFile != null)) {
-        checkPathAccess(src, FsAction.WRITE);
-=======
-      if (append || (overwrite && pathExists)) {
         checkPathAccess(pc, src, FsAction.WRITE);
->>>>>>> 46b8ff52
       } else {
         checkAncestorAccess(pc, src, FsAction.WRITE);
       }
