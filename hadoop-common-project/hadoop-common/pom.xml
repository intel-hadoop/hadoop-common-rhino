--- conflicted
+++ resolved
@@ -540,11 +540,7 @@
                 <configuration>
                   <target>
                     <exec executable="cmake" dir="${project.build.directory}/native" failonerror="true">
-<<<<<<< HEAD
-                      <arg line="${basedir}/src/ -DGENERATED_JAVAH=${project.build.directory}/native/javah -DJVM_ARCH_DATA_MODEL=${sun.arch.data.model} -DREQUIRE_SNAPPY=${require.snappy} -DCUSTOM_SNAPPY_PREFIX=${snappy.prefix} -DCUSTOM_SNAPPY_LIB=${snappy.lib} -DCUSTOM_SNAPPY_INCLUDE=${snappy.include} -DREQUIRE_CRYPTO=${require.crypto} -DCUSTOM_CRYPTO_PREFIX=${crypto.prefix} -DCUSTOM_CRYPTO_LIB=${crypto.lib} -DCUSTOM_CRYPTO_INCLUDE=${crypto.include}"/>
-=======
-                      <arg line="${basedir}/src/ -DGENERATED_JAVAH=${project.build.directory}/native/javah -DJVM_ARCH_DATA_MODEL=${sun.arch.data.model} -DREQUIRE_BZIP2=${require.bzip2} -DREQUIRE_SNAPPY=${require.snappy} -DCUSTOM_SNAPPY_PREFIX=${snappy.prefix} -DCUSTOM_SNAPPY_LIB=${snappy.lib} -DCUSTOM_SNAPPY_INCLUDE=${snappy.include}"/>
->>>>>>> fe213435
+                      <arg line="${basedir}/src/ -DGENERATED_JAVAH=${project.build.directory}/native/javah -DJVM_ARCH_DATA_MODEL=${sun.arch.data.model} -DREQUIRE_BZIP2=${require.bzip2} -DREQUIRE_SNAPPY=${require.snappy} -DCUSTOM_SNAPPY_PREFIX=${snappy.prefix} -DCUSTOM_SNAPPY_LIB=${snappy.lib} -DCUSTOM_SNAPPY_INCLUDE=${snappy.include} -DREQUIRE_CRYPTO=${require.crypto} -DCUSTOM_CRYPTO_PREFIX=${crypto.prefix} -DCUSTOM_CRYPTO_LIB=${crypto.lib} -DCUSTOM_CRYPTO_INCLUDE=${crypto.include}"/>
                     </exec>
                     <exec executable="make" dir="${project.build.directory}/native" failonerror="true">
                       <arg line="VERBOSE=1"/>
